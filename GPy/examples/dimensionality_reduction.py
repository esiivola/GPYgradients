# Copyright (c) 2012, GPy authors (see AUTHORS.txt).
# Licensed under the BSD 3-clause license (see LICENSE.txt)

import numpy as np
from matplotlib import pyplot as plt, cm

import GPy
from GPy.core.transformations import Logexp
from GPy.models.bayesian_gplvm import BayesianGPLVM
from GPy.likelihoods.gaussian import Gaussian

default_seed = np.random.seed(123344)

def BGPLVM(seed=default_seed):
    N = 5
    num_inducing = 4
    input_dim = 3
    D = 2
    # generate GPLVM-like data
    X = np.random.rand(N, input_dim)
    lengthscales = np.random.rand(input_dim)
    k = (GPy.kern.rbf(input_dim, .5, lengthscales, ARD=True)
         + GPy.kern.white(input_dim, 0.01))
    K = k.K(X)
    Y = np.random.multivariate_normal(np.zeros(N), K, D).T
    lik = Gaussian(Y, normalize=True)

    k = GPy.kern.rbf_inv(input_dim, .5, np.ones(input_dim) * 2., ARD=True) + GPy.kern.bias(input_dim) + GPy.kern.white(input_dim)
    # k = GPy.kern.rbf(input_dim) + GPy.kern.bias(input_dim) + GPy.kern.white(input_dim, 0.00001)
    # k = GPy.kern.rbf(input_dim, ARD = False)  + GPy.kern.white(input_dim, 0.00001)

    m = GPy.models.BayesianGPLVM(lik, input_dim, kernel=k, num_inducing=num_inducing)
    m.lengthscales = lengthscales
    # m.constrain_positive('(rbf|bias|noise|white|S)')
    # m.constrain_fixed('S', 1)

    # pb.figure()
    # m.plot()
    # pb.title('PCA initialisation')
    # pb.figure()
    # m.optimize(messages = 1)
    # m.plot()
    # pb.title('After optimisation')
    # m.randomize()
    # m.checkgrad(verbose=1)

    return m

def GPLVM_oil_100(optimize=True):
    data = GPy.util.datasets.oil_100()
    Y = data['X']

    # create simple GP model
    kernel = GPy.kern.rbf(6, ARD=True) + GPy.kern.bias(6)
    m = GPy.models.GPLVM(Y, 6, kernel=kernel)
    m.data_labels = data['Y'].argmax(axis=1)

    # optimize
    if optimize:
        m.optimize('scg', messages=1)

    # plot
    print(m)
    m.plot_latent(labels=m.data_labels)
    return m

def sparseGPLVM_oil(optimize=True, N=100, input_dim=6, num_inducing=15, max_iters=50):
    np.random.seed(0)
    data = GPy.util.datasets.oil()

    Y = data['X'][:N]
    Y = Y - Y.mean(0)
    Y /= Y.std(0)

    # create simple GP model
    kernel = GPy.kern.rbf(input_dim, ARD=True) + GPy.kern.bias(input_dim)
    m = GPy.models.SparseGPLVM(Y, input_dim, kernel=kernel, num_inducing=num_inducing)
    m.data_labels = data['Y'].argmax(axis=1)

    # optimize
    if optimize:
        m.optimize('scg', messages=1, max_iters=max_iters)

    # plot
    print(m)
    # m.plot_latent(labels=m.data_labels)
    return m

def swiss_roll(optimize=True, N=1000, num_inducing=15, input_dim=4, sigma=.2, plot=False):
    from GPy.util.datasets import swiss_roll_generated
    from GPy.core.transformations import LogexpClipped

    data = swiss_roll_generated(N=N, sigma=sigma)
    Y = data['Y']
    Y -= Y.mean()
    Y /= Y.std()

    t = data['t']
    c = data['colors']

    try:
        from sklearn.manifold.isomap import Isomap
        iso = Isomap().fit(Y)
        X = iso.embedding_
        if input_dim > 2:
            X = np.hstack((X, np.random.randn(N, input_dim - 2)))
    except ImportError:
        X = np.random.randn(N, input_dim)

    if plot:
        from mpl_toolkits import mplot3d
        import pylab
        fig = pylab.figure("Swiss Roll Data")
        ax = fig.add_subplot(121, projection='3d')
        ax.scatter(*Y.T, c=c)
        ax.set_title("Swiss Roll")

        ax = fig.add_subplot(122)
        ax.scatter(*X.T[:2], c=c)
        ax.set_title("Initialization")


    var = .5
    S = (var * np.ones_like(X) + np.clip(np.random.randn(N, input_dim) * var ** 2,
                                         - (1 - var),
                                         (1 - var))) + .001
    Z = np.random.permutation(X)[:num_inducing]

    kernel = GPy.kern.rbf(input_dim, ARD=True) + GPy.kern.bias(input_dim, np.exp(-2)) + GPy.kern.white(input_dim, np.exp(-2))

    m = BayesianGPLVM(Y, input_dim, X=X, X_variance=S, num_inducing=num_inducing, Z=Z, kernel=kernel)
    m.data_colors = c
    m.data_t = t

    m['rbf_lengthscale'] = 1. # X.var(0).max() / X.var(0)
    m['noise_variance'] = Y.var() / 100.
    m['bias_variance'] = 0.05

    if optimize:
        m.optimize('scg', messages=1)
    return m

def BGPLVM_oil(optimize=True, N=200, input_dim=7, num_inducing=40, max_iters=1000, plot=False, **k):
    np.random.seed(0)
    data = GPy.util.datasets.oil()

    # create simple GP model
    kernel = GPy.kern.rbf_inv(input_dim, 1., [.1] * input_dim, ARD=True) + GPy.kern.bias(input_dim, np.exp(-2))

    Y = data['X'][:N]
    Yn = Gaussian(Y, normalize=True)
#     Yn = Y - Y.mean(0)
#     Yn /= Yn.std(0)

    m = GPy.models.BayesianGPLVM(Yn, input_dim, kernel=kernel, num_inducing=num_inducing, **k)
    m.data_labels = data['Y'][:N].argmax(axis=1)

    # m.constrain('variance|leng', LogexpClipped())
    # m['.*lengt'] = m.X.var(0).max() / m.X.var(0)
    m['noise'] = Yn.Y.var() / 100.


    # optimize
    if optimize:
        m.constrain_fixed('noise')
        m.optimize('scg', messages=1, max_iters=200, gtol=.05)
        m.constrain_positive('noise')
        m.constrain_bounded('white', 1e-7, 1)
        m.optimize('scg', messages=1, max_iters=max_iters, gtol=.05)

    if plot:
        y = m.likelihood.Y[0, :]
        fig, (latent_axes, sense_axes) = plt.subplots(1, 2)
        plt.sca(latent_axes)
        m.plot_latent()
        data_show = GPy.util.visualize.vector_show(y)
        lvm_visualizer = GPy.util.visualize.lvm_dimselect(m.X[0, :], m, data_show, latent_axes=latent_axes) # , sense_axes=sense_axes)
        raw_input('Press enter to finish')
        plt.close(fig)
    return m

def oil_100():
    data = GPy.util.datasets.oil_100()
    m = GPy.models.GPLVM(data['X'], 2)

    # optimize
    m.optimize(messages=1, max_iters=2)

    # plot
    print(m)
    # m.plot_latent(labels=data['Y'].argmax(axis=1))
    return m



def _simulate_sincos(D1, D2, D3, N, num_inducing, input_dim, plot_sim=False):
    x = np.linspace(0, 4 * np.pi, N)[:, None]
    s1 = np.vectorize(lambda x: np.sin(x))
    s2 = np.vectorize(lambda x: np.cos(x))
    s3 = np.vectorize(lambda x:-np.exp(-np.cos(2 * x)))
    sS = np.vectorize(lambda x: np.sin(2 * x))

    s1 = s1(x)
    s2 = s2(x)
    s3 = s3(x)
    sS = sS(x)

    S1 = np.hstack([s1, sS])
    S2 = np.hstack([s2, s3, sS])
    S3 = np.hstack([s3, sS])

    Y1 = S1.dot(np.random.randn(S1.shape[1], D1))
    Y2 = S2.dot(np.random.randn(S2.shape[1], D2))
    Y3 = S3.dot(np.random.randn(S3.shape[1], D3))

    Y1 += .3 * np.random.randn(*Y1.shape)
    Y2 += .2 * np.random.randn(*Y2.shape)
    Y3 += .25 * np.random.randn(*Y3.shape)

    Y1 -= Y1.mean(0)
    Y2 -= Y2.mean(0)
    Y3 -= Y3.mean(0)
    Y1 /= Y1.std(0)
    Y2 /= Y2.std(0)
    Y3 /= Y3.std(0)

    slist = [sS, s1, s2, s3]
    slist_names = ["sS", "s1", "s2", "s3"]
    Ylist = [Y1, Y2, Y3]

    if plot_sim:
        import pylab
        import itertools
        fig = pylab.figure("MRD Simulation Data", figsize=(8, 6))
        fig.clf()
        ax = fig.add_subplot(2, 1, 1)
        labls = slist_names
        for S, lab in itertools.izip(slist, labls):
            ax.plot(S, label=lab)
        ax.legend()
        for i, Y in enumerate(Ylist):
            ax = fig.add_subplot(2, len(Ylist), len(Ylist) + 1 + i)
            ax.imshow(Y, aspect='auto', cmap=cm.gray) # @UndefinedVariable
            ax.set_title("Y{}".format(i + 1))
        pylab.draw()
        pylab.tight_layout()

    return slist, [S1, S2, S3], Ylist

def bgplvm_simulation_matlab_compare():
    from GPy.util.datasets import simulation_BGPLVM
    sim_data = simulation_BGPLVM()
    Y = sim_data['Y']
    S = sim_data['S']
    mu = sim_data['mu']
    num_inducing, [_, input_dim] = 3, mu.shape

    from GPy.models import mrd
    from GPy import kern
    reload(mrd); reload(kern)
    k = kern.linear(input_dim, ARD=True) + kern.bias(input_dim, np.exp(-2)) + kern.white(input_dim, np.exp(-2))
    m = BayesianGPLVM(Y, input_dim, init="PCA", num_inducing=num_inducing, kernel=k,
#                        X=mu,
#                        X_variance=S,
                       _debug=False)
    m.auto_scale_factor = True
    m['noise'] = Y.var() / 100.
    m['linear_variance'] = .01
    return m

def bgplvm_simulation(optimize='scg',
                      plot=True,
                      max_iters=2e4,
                      plot_sim=False):
#     from GPy.core.transformations import LogexpClipped
    D1, D2, D3, N, num_inducing, input_dim = 15, 5, 8, 30, 3, 10
    slist, Slist, Ylist = _simulate_sincos(D1, D2, D3, N, num_inducing, input_dim, plot_sim)

    from GPy.models import mrd
    from GPy import kern
    reload(mrd); reload(kern)

    Y = Ylist[0]

    k = kern.linear(input_dim, ARD=True) + kern.bias(input_dim, np.exp(-2)) + kern.white(input_dim, np.exp(-2)) # + kern.bias(input_dim)
    m = BayesianGPLVM(Y, input_dim, init="PCA", num_inducing=num_inducing, kernel=k)

    # m.constrain('variance|noise', LogexpClipped())
    m['noise'] = Y.var() / 100.

    if optimize:
        print "Optimizing model:"
        m.optimize(optimize, max_iters=max_iters,
                   messages=True, gtol=.05)
    if plot:
        m.plot_X_1d("BGPLVM Latent Space 1D")
        m.kern.plot_ARD('BGPLVM Simulation ARD Parameters')
    return m

def mrd_simulation(optimize=True, plot=True, plot_sim=True, **kw):
    D1, D2, D3, N, num_inducing, input_dim = 60, 20, 36, 60, 6, 5
    slist, Slist, Ylist = _simulate_sincos(D1, D2, D3, N, num_inducing, input_dim, plot_sim)

    likelihood_list = [Gaussian(x, normalize=True) for x in Ylist]

    from GPy.models import mrd
    from GPy import kern

    reload(mrd); reload(kern)

    k = kern.linear(input_dim, ARD=True) + kern.bias(input_dim, np.exp(-2)) + kern.white(input_dim, np.exp(-2))
    m = mrd.MRD(likelihood_list, input_dim=input_dim, num_inducing=num_inducing, kernels=k, initx="", initz='permute', **kw)
    m.ensure_default_constraints()

    for i, bgplvm in enumerate(m.bgplvms):
        m['{}_noise'.format(i)] = bgplvm.likelihood.Y.var() / 500.


    # DEBUG
    # np.seterr("raise")

    if optimize:
        print "Optimizing Model:"
        m.optimize(messages=1, max_iters=8e3, gtol=.1)
    if plot:
        m.plot_X_1d("MRD Latent Space 1D")
        m.plot_scales("MRD Scales")
    return m

def brendan_faces():
    from GPy import kern
    data = GPy.util.datasets.brendan_faces()
<<<<<<< HEAD
    input_dim = 2
    Y = data['Y'][0:-1:10, :]
    # Y = data['Y']
    Yn = Y - Y.mean()
    Yn /= Yn.std()

    m = GPy.models.GPLVM(Yn, input_dim)
    # m = GPy.models.BayesianGPLVM(Yn, input_dim, num_inducing=100)
=======
    Q = 2
    Y = data['Y']
    Yn = Y - Y.mean()
    Yn /= Yn.std()

    m = GPy.models.GPLVM(Yn, Q)
>>>>>>> c3de628e

    # optimize
    m.constrain('rbf|noise|white', GPy.core.transformations.LogexpClipped())

    m.optimize('scg', messages=1, max_iters=1000)

    ax = m.plot_latent(which_indices=(0, 1))
    y = m.likelihood.Y[0, :]
    data_show = GPy.util.visualize.image_show(y[None, :], dimensions=(20, 28), transpose=True, order='F', invert=False, scale=False)
    lvm_visualizer = GPy.util.visualize.lvm(m.X[0, :].copy(), m, data_show, ax)
    raw_input('Press enter to finish')

    return m

def olivetti_faces():
    from GPy import kern
    data = GPy.util.datasets.olivetti_faces()
    Q = 2
    Y = data['Y']
    Yn = Y - Y.mean()
    Yn /= Yn.std()

    m = GPy.models.GPLVM(Yn, Q)
    m.optimize('scg', messages=1, max_iters=1000)

    ax = m.plot_latent(which_indices=(0, 1))
    y = m.likelihood.Y[0, :]
    data_show = GPy.util.visualize.image_show(y[None, :], dimensions=(112, 92), transpose=False, invert=False, scale=False)
    lvm_visualizer = GPy.util.visualize.lvm(m.X[0, :].copy(), m, data_show, ax)
    raw_input('Press enter to finish')

    return m

def stick_play(range=None, frame_rate=15):

    data = GPy.util.datasets.osu_run1()
    # optimize
    if range == None:
        Y = data['Y'].copy()
    else:
        Y = data['Y'][range[0]:range[1], :].copy()
    y = Y[0, :]
    data_show = GPy.util.visualize.stick_show(y[None, :], connect=data['connect'])
    GPy.util.visualize.data_play(Y, data_show, frame_rate)
    return Y

def stick(kernel=None):
    data = GPy.util.datasets.osu_run1()
    # optimize
    m = GPy.models.GPLVM(data['Y'], 2, kernel=kernel)
    m.optimize(messages=1, max_f_eval=10000)
    if GPy.util.visualize.visual_available:
        plt.clf
        ax = m.plot_latent()
        y = m.likelihood.Y[0, :]
        data_show = GPy.util.visualize.stick_show(y[None, :], connect=data['connect'])
        lvm_visualizer = GPy.util.visualize.lvm(m.X[0, :].copy(), m, data_show, ax)
        raw_input('Press enter to finish')

    return m

def bcgplvm_linear_stick(kernel=None):
    data = GPy.util.datasets.osu_run1()
    # optimize
    mapping = GPy.mappings.Linear(data['Y'].shape[1], 2)
    m = GPy.models.BCGPLVM(data['Y'], 2, kernel=kernel, mapping=mapping)
    m.optimize(messages=1, max_f_eval=10000)
    if GPy.util.visualize.visual_available:
        plt.clf
        ax = m.plot_latent()
        y = m.likelihood.Y[0, :]
        data_show = GPy.util.visualize.stick_show(y[None, :], connect=data['connect'])
        lvm_visualizer = GPy.util.visualize.lvm(m.X[0, :].copy(), m, data_show, ax)
        raw_input('Press enter to finish')

    return m

def bcgplvm_stick(kernel=None):
    data = GPy.util.datasets.osu_run1()
    # optimize
    back_kernel=GPy.kern.rbf(data['Y'].shape[1], lengthscale=5.)
    mapping = GPy.mappings.Kernel(X=data['Y'], output_dim=2, kernel=back_kernel)
    m = GPy.models.BCGPLVM(data['Y'], 2, kernel=kernel, mapping=mapping)
    m.optimize(messages=1, max_f_eval=10000)
    if GPy.util.visualize.visual_available:
        plt.clf
        ax = m.plot_latent()
        y = m.likelihood.Y[0, :]
        data_show = GPy.util.visualize.stick_show(y[None, :], connect=data['connect'])
        lvm_visualizer = GPy.util.visualize.lvm(m.X[0, :].copy(), m, data_show, ax)
        raw_input('Press enter to finish')

    return m

def robot_wireless():
    data = GPy.util.datasets.robot_wireless()
    # optimize
    m = GPy.models.GPLVM(data['Y'], 2)
    m.optimize(messages=1, max_f_eval=10000)
    m._set_params(m._get_params())
    plt.clf
    ax = m.plot_latent()

    return m

def stick_bgplvm(model=None):
    data = GPy.util.datasets.osu_run1()
    input_dim = 6
    kernel = GPy.kern.rbf(input_dim, ARD=True) + GPy.kern.bias(input_dim, np.exp(-2)) + GPy.kern.white(input_dim, np.exp(-2))
    m = BayesianGPLVM(data['Y'], input_dim, init="PCA", num_inducing=20, kernel=kernel)
    # optimize
    m.ensure_default_constraints()
    m.optimize('scg', messages=1, max_iters=200, xtol=1e-300, ftol=1e-300)
    m._set_params(m._get_params())
    plt.clf, (latent_axes, sense_axes) = plt.subplots(1, 2)
    plt.sca(latent_axes)
    m.plot_latent()
    y = m.likelihood.Y[0, :].copy()
    data_show = GPy.util.visualize.stick_show(y[None, :], connect=data['connect'])
    lvm_visualizer = GPy.util.visualize.lvm_dimselect(m.X[0, :].copy(), m, data_show, latent_axes=latent_axes, sense_axes=sense_axes)
    raw_input('Press enter to finish')

    return m


def cmu_mocap(subject='35', motion=['01'], in_place=True):

    data = GPy.util.datasets.cmu_mocap(subject, motion)
    Y = data['Y']
    if in_place:
        # Make figure move in place.
        data['Y'][:, 0:3] = 0.0
    m = GPy.models.GPLVM(data['Y'], 2, normalize_Y=True)

    # optimize
    m.optimize(messages=1, max_f_eval=10000)

    ax = m.plot_latent()
    y = m.likelihood.Y[0, :]
    data_show = GPy.util.visualize.skeleton_show(y[None, :], data['skel'])
    lvm_visualizer = GPy.util.visualize.lvm(m.X[0, :].copy(), m, data_show, ax)
    raw_input('Press enter to finish')
    lvm_visualizer.close()

    return m

# def BGPLVM_oil():
#     data = GPy.util.datasets.oil()
#     Y, X = data['Y'], data['X']
#     X -= X.mean(axis=0)
#     X /= X.std(axis=0)
#
#     input_dim = 10
#     num_inducing = 30
#
#     kernel = GPy.kern.rbf(input_dim, ARD=True) + GPy.kern.bias(input_dim) + GPy.kern.white(input_dim)
#     m = GPy.models.BayesianGPLVM(X, input_dim, kernel=kernel, num_inducing=num_inducing)
#     # m.scale_factor = 100.0
#     m.constrain_positive('(white|noise|bias|X_variance|rbf_variance|rbf_length)')
#     from sklearn import cluster
#     km = cluster.KMeans(num_inducing, verbose=10)
#     Z = km.fit(m.X).cluster_centers_
#     # Z = GPy.util.misc.kmm_init(m.X, num_inducing)
#     m.set('iip', Z)
#     m.set('bias', 1e-4)
#     # optimize
#
#     import pdb; pdb.set_trace()
#     m.optimize('tnc', messages=1)
#     print m
#     m.plot_latent(labels=data['Y'].argmax(axis=1))
#     return m
<|MERGE_RESOLUTION|>--- conflicted
+++ resolved
@@ -330,7 +330,6 @@
 def brendan_faces():
     from GPy import kern
     data = GPy.util.datasets.brendan_faces()
-<<<<<<< HEAD
     input_dim = 2
     Y = data['Y'][0:-1:10, :]
     # Y = data['Y']
@@ -339,23 +338,15 @@
 
     m = GPy.models.GPLVM(Yn, input_dim)
     # m = GPy.models.BayesianGPLVM(Yn, input_dim, num_inducing=100)
-=======
-    Q = 2
-    Y = data['Y']
-    Yn = Y - Y.mean()
-    Yn /= Yn.std()
-
-    m = GPy.models.GPLVM(Yn, Q)
->>>>>>> c3de628e
 
     # optimize
     m.constrain('rbf|noise|white', GPy.core.transformations.LogexpClipped())
 
-    m.optimize('scg', messages=1, max_iters=1000)
+    m.optimize('scg', messages=1, max_f_eval=10000)
 
     ax = m.plot_latent(which_indices=(0, 1))
     y = m.likelihood.Y[0, :]
-    data_show = GPy.util.visualize.image_show(y[None, :], dimensions=(20, 28), transpose=True, order='F', invert=False, scale=False)
+    data_show = GPy.util.visualize.image_show(y[None, :], dimensions=(20, 28), transpose=True, invert=False, scale=False)
     lvm_visualizer = GPy.util.visualize.lvm(m.X[0, :].copy(), m, data_show, ax)
     raw_input('Press enter to finish')
 
@@ -381,7 +372,6 @@
     return m
 
 def stick_play(range=None, frame_rate=15):
-
     data = GPy.util.datasets.osu_run1()
     # optimize
     if range == None:
