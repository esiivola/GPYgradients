# Copyright (c) 2012, GPy authors (see AUTHORS.txt).
# Licensed under the BSD 3-clause license (see LICENSE.txt)


import unittest
import numpy as np
import GPy
from GPy.likelihoods.likelihood_functions import Binomial

class GradientTests(unittest.TestCase):
    def setUp(self):
        ######################################
        # # 1 dimensional example

        # sample inputs and outputs
        self.X1D = np.random.uniform(-3., 3., (20, 1))
        self.Y1D = np.sin(self.X1D) + np.random.randn(20, 1) * 0.05

        ######################################
        # # 2 dimensional example

        # sample inputs and outputs
        self.X2D = np.random.uniform(-3., 3., (40, 2))
        self.Y2D = np.sin(self.X2D[:, 0:1]) * np.sin(self.X2D[:, 1:2]) + np.random.randn(40, 1) * 0.05

    def check_model_with_white(self, kern, model_type='GPRegression', dimension=1):
        # Get the correct gradients
        if dimension == 1:
            X = self.X1D
            Y = self.Y1D
        else:
            X = self.X2D
            Y = self.Y2D
        # Get model type (GPRegression, SparseGPRegression, etc)
        model_fit = getattr(GPy.models, model_type)

        noise = GPy.kern.white(dimension)
        kern = kern + noise
        m = model_fit(X, Y, kernel=kern)
        m.ensure_default_constraints()
        m.randomize()
        # contrain all parameters to be positive
        self.assertTrue(m.checkgrad())

    def test_GPRegression_rbf_1d(self):
        ''' Testing the GP regression with rbf kernel with white kernel on 1d data '''
        rbf = GPy.kern.rbf(1)
        self.check_model_with_white(rbf, model_type='GPRegression', dimension=1)

    def test_GPRegression_rbf_2D(self):
        ''' Testing the GP regression with rbf and white kernel on 2d data '''
        rbf = GPy.kern.rbf(2)
        self.check_model_with_white(rbf, model_type='GPRegression', dimension=2)

    def test_GPRegression_rbf_ARD_2D(self):
        ''' Testing the GP regression with rbf and white kernel on 2d data '''
        k = GPy.kern.rbf(2, ARD=True)
        self.check_model_with_white(k, model_type='GPRegression', dimension=2)

    def test_GPRegression_matern52_1D(self):
        ''' Testing the GP regression with matern52 kernel on 1d data '''
        matern52 = GPy.kern.Matern52(1)
        self.check_model_with_white(matern52, model_type='GPRegression', dimension=1)

    def test_GPRegression_matern52_2D(self):
        ''' Testing the GP regression with matern52 kernel on 2d data '''
        matern52 = GPy.kern.Matern52(2)
        self.check_model_with_white(matern52, model_type='GPRegression', dimension=2)

    def test_GPRegression_matern52_ARD_2D(self):
        ''' Testing the GP regression with matern52 kernel on 2d data '''
        matern52 = GPy.kern.Matern52(2, ARD=True)
        self.check_model_with_white(matern52, model_type='GPRegression', dimension=2)

    def test_GPRegression_matern32_1D(self):
        ''' Testing the GP regression with matern32 kernel on 1d data '''
        matern32 = GPy.kern.Matern32(1)
        self.check_model_with_white(matern32, model_type='GPRegression', dimension=1)

    def test_GPRegression_matern32_2D(self):
        ''' Testing the GP regression with matern32 kernel on 2d data '''
        matern32 = GPy.kern.Matern32(2)
        self.check_model_with_white(matern32, model_type='GPRegression', dimension=2)

    def test_GPRegression_matern32_ARD_2D(self):
        ''' Testing the GP regression with matern32 kernel on 2d data '''
        matern32 = GPy.kern.Matern32(2, ARD=True)
        self.check_model_with_white(matern32, model_type='GPRegression', dimension=2)

    def test_GPRegression_exponential_1D(self):
        ''' Testing the GP regression with exponential kernel on 1d data '''
        exponential = GPy.kern.exponential(1)
        self.check_model_with_white(exponential, model_type='GPRegression', dimension=1)

    def test_GPRegression_exponential_2D(self):
        ''' Testing the GP regression with exponential kernel on 2d data '''
        exponential = GPy.kern.exponential(2)
        self.check_model_with_white(exponential, model_type='GPRegression', dimension=2)

    def test_GPRegression_exponential_ARD_2D(self):
        ''' Testing the GP regression with exponential kernel on 2d data '''
        exponential = GPy.kern.exponential(2, ARD=True)
        self.check_model_with_white(exponential, model_type='GPRegression', dimension=2)

    def test_GPRegression_bias_kern_1D(self):
        ''' Testing the GP regression with bias kernel on 1d data '''
        bias = GPy.kern.bias(1)
        self.check_model_with_white(bias, model_type='GPRegression', dimension=1)

    def test_GPRegression_bias_kern_2D(self):
        ''' Testing the GP regression with bias kernel on 2d data '''
        bias = GPy.kern.bias(2)
        self.check_model_with_white(bias, model_type='GPRegression', dimension=2)

    def test_GPRegression_linear_kern_1D_ARD(self):
        ''' Testing the GP regression with linear kernel on 1d data '''
        linear = GPy.kern.linear(1, ARD=True)
        self.check_model_with_white(linear, model_type='GPRegression', dimension=1)

    def test_GPRegression_linear_kern_2D_ARD(self):
        ''' Testing the GP regression with linear kernel on 2d data '''
        linear = GPy.kern.linear(2, ARD=True)
        self.check_model_with_white(linear, model_type='GPRegression', dimension=2)

    def test_GPRegression_linear_kern_1D(self):
        ''' Testing the GP regression with linear kernel on 1d data '''
        linear = GPy.kern.linear(1)
        self.check_model_with_white(linear, model_type='GPRegression', dimension=1)

    def test_GPRegression_linear_kern_2D(self):
        ''' Testing the GP regression with linear kernel on 2d data '''
        linear = GPy.kern.linear(2)
        self.check_model_with_white(linear, model_type='GPRegression', dimension=2)

    def test_SparseGPRegression_rbf_white_kern_1d(self):
        ''' Testing the sparse GP regression with rbf kernel with white kernel on 1d data '''
        rbf = GPy.kern.rbf(1)
        self.check_model_with_white(rbf, model_type='SparseGPRegression', dimension=1)

    def test_SparseGPRegression_rbf_white_kern_2D(self):
        ''' Testing the sparse GP regression with rbf and white kernel on 2d data '''
        rbf = GPy.kern.rbf(2)
        self.check_model_with_white(rbf, model_type='SparseGPRegression', dimension=2)

    def test_GPLVM_rbf_bias_white_kern_2D(self):
        """ Testing GPLVM with rbf + bias and white kernel """
        N, input_dim, D = 50, 1, 2
        X = np.random.rand(N, input_dim)
        k = GPy.kern.rbf(input_dim, 0.5, 0.9 * np.ones((1,))) + GPy.kern.bias(input_dim, 0.1) + GPy.kern.white(input_dim, 0.05)
        K = k.K(X)
        Y = np.random.multivariate_normal(np.zeros(N), K, input_dim).T
        m = GPy.models.GPLVM(Y, input_dim, kernel=k)
        m.ensure_default_constraints()
        self.assertTrue(m.checkgrad())

    def test_GPLVM_rbf_linear_white_kern_2D(self):
        """ Testing GPLVM with rbf + bias and white kernel """
        N, input_dim, D = 50, 1, 2
        X = np.random.rand(N, input_dim)
        k = GPy.kern.linear(input_dim) + GPy.kern.bias(input_dim, 0.1) + GPy.kern.white(input_dim, 0.05)
        K = k.K(X)
        Y = np.random.multivariate_normal(np.zeros(N), K, input_dim).T
        m = GPy.models.GPLVM(Y, input_dim, init='PCA', kernel=k)
        m.ensure_default_constraints()
        self.assertTrue(m.checkgrad())

    def test_GP_EP_probit(self):
        N = 20
        X = np.hstack([np.random.normal(5, 2, N / 2), np.random.normal(10, 2, N / 2)])[:, None]
        Y = np.hstack([np.ones(N / 2), np.zeros(N / 2)])[:, None]
        kernel = GPy.kern.rbf(1)
        distribution = GPy.likelihoods.likelihood_functions.Binomial()
        likelihood = GPy.likelihoods.EP(Y, distribution)
        m = GPy.core.GP(X, likelihood, kernel)
        m.ensure_default_constraints()
        m.update_likelihood_approximation()
        self.assertTrue(m.checkgrad())
        # self.assertTrue(m.EPEM)

    def test_sparse_EP_DTC_probit(self):
        N = 20
        X = np.hstack([np.random.normal(5, 2, N / 2), np.random.normal(10, 2, N / 2)])[:, None]
        Y = np.hstack([np.ones(N / 2), np.zeros(N / 2)])[:, None]
        Z = np.linspace(0, 15, 4)[:, None]
        kernel = GPy.kern.rbf(1)
        distribution = GPy.likelihoods.likelihood_functions.Binomial()
        likelihood = GPy.likelihoods.EP(Y, distribution)
        m = GPy.core.SparseGP(X, likelihood, kernel, Z)
        m.ensure_default_constraints()
        m.update_likelihood_approximation()
        self.assertTrue(m.checkgrad())

    def test_generalized_FITC(self):
        N = 20
        X = np.hstack([np.random.rand(N / 2) + 1, np.random.rand(N / 2) - 1])[:, None]
        k = GPy.kern.rbf(1) + GPy.kern.white(1)
<<<<<<< HEAD
        Y = np.hstack([np.ones(N/2),-np.ones(N/2)])[:,None]
        distribution = GPy.likelihoods.likelihood_functions.binomial()
        likelihood = GPy.likelihoods.EP(Y, distribution)
        #likelihood = GPy.inference.likelihoods.binomial(Y)
        m = GPy.models.generalized_FITC(X,likelihood,k,inducing=4)
=======
        Y = np.hstack([np.ones(N / 2), -np.ones(N / 2)])[:, None]
        likelihood = Binomial(Y)
        m = GPy.models.GeneralizedFITC(X, likelihood, k, inducing=4)
>>>>>>> 7040b26f
        m.constrain_positive('(var|len)')
        m.approximate_likelihood()
        self.assertTrue(m.checkgrad())


if __name__ == "__main__":
    print "Running unit tests, please be (very) patient..."
    unittest.main()<|MERGE_RESOLUTION|>--- conflicted
+++ resolved
@@ -194,17 +194,12 @@
         N = 20
         X = np.hstack([np.random.rand(N / 2) + 1, np.random.rand(N / 2) - 1])[:, None]
         k = GPy.kern.rbf(1) + GPy.kern.white(1)
-<<<<<<< HEAD
         Y = np.hstack([np.ones(N/2),-np.ones(N/2)])[:,None]
+
         distribution = GPy.likelihoods.likelihood_functions.binomial()
         likelihood = GPy.likelihoods.EP(Y, distribution)
         #likelihood = GPy.inference.likelihoods.binomial(Y)
         m = GPy.models.generalized_FITC(X,likelihood,k,inducing=4)
-=======
-        Y = np.hstack([np.ones(N / 2), -np.ones(N / 2)])[:, None]
-        likelihood = Binomial(Y)
-        m = GPy.models.GeneralizedFITC(X, likelihood, k, inducing=4)
->>>>>>> 7040b26f
         m.constrain_positive('(var|len)')
         m.approximate_likelihood()
         self.assertTrue(m.checkgrad())
