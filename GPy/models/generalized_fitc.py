# Copyright (c) 2012, GPy authors (see AUTHORS.txt).
# Licensed under the BSD 3-clause license (see LICENSE.txt)

import numpy as np
from scipy import linalg
from GPy.core.sparse_gp import SparseGP
from GPy.util.linalg import mdot

def backsub_both_sides(L, X):
    """ Return L^-T * X * L^-1, assumuing X is symmetrical and L is lower cholesky"""
    tmp, _ = linalg.lapack.flapack.dtrtrs(L, np.asfortranarray(X), lower=1, trans=1)
    return linalg.lapack.flapack.dtrtrs(L, np.asfortranarray(tmp.T), lower=1, trans=1)[0].T


class GeneralizedFITC(SparseGP):
    """
    Naish-Guzman, A. and Holden, S. (2008) implemantation of EP with FITC.

    :param X: inputs
    :type X: np.ndarray (N x input_dim)
    :param likelihood: a likelihood instance, containing the observed data
    :type likelihood: GPy.likelihood.(Gaussian | EP)
    :param kernel : the kernel/covariance function. See link kernels
    :type kernel: a GPy kernel
    :param X_variance: The variance in the measurements of X (Gaussian variance)
    :type X_variance: np.ndarray (N x input_dim) | None
    :param Z: inducing inputs (optional, see note)
    :type Z: np.ndarray (num_inducing x input_dim) | None
    :param num_inducing : Number of inducing points (optional, default 10. Ignored if Z is not None)
    :type num_inducing: int
    :param normalize_(X|Y) : whether to normalize the data before computing (predictions will be in original scales)
    :type normalize_(X|Y): bool
    """

    def __init__(self, X, likelihood, kernel, Z, X_variance=None, normalize_X=False):

        self.Z = Z
        self.num_inducing = self.Z.shape[0]
        self.true_precision = likelihood.precision

        super(GeneralizedFITC, self).__init__(X, likelihood, kernel=kernel, Z=self.Z, X_variance=X_variance, normalize_X=normalize_X)
        self._set_params(self._get_params())

    def _set_params(self, p):
        self.Z = p[:self.num_inducing * self.input_dim].reshape(self.num_inducing, self.input_dim)
        self.kern._set_params(p[self.Z.size:self.Z.size + self.kern.num_params])
        self.likelihood._set_params(p[self.Z.size + self.kern.num_params:])
        self._compute_kernel_matrices()
        self._computations()
        self._FITC_computations()

    def update_likelihood_approximation(self):
        """
        Approximates a non-gaussian likelihood using Expectation Propagation

        For a Gaussian (or direct: TODO) likelihood, no iteration is required:
        this function does nothing

        Diag(Knn - Qnn) is added to the noise term to use the tools already implemented in SparseGP.
        The true precison is now 'true_precision' not 'precision'.
        """
        if self.has_uncertain_inputs:
            raise NotImplementedError, "FITC approximation not implemented for uncertain inputs"
        else:
            self.likelihood.fit_FITC(self.Kmm, self.psi1, self.psi0)
            self.true_precision = self.likelihood.precision # Save the true precision
            self.likelihood.precision = self.true_precision / (1. + self.true_precision * self.Diag0[:, None]) # Add the diagonal element of the FITC approximation
            self._set_params(self._get_params()) # update the GP

    def _FITC_computations(self):
        """
        FITC approximation doesn't have the correction term in the log-likelihood bound,
        but adds a diagonal term to the covariance matrix: diag(Knn - Qnn).
        This function:
            - computes the FITC diagonal term
            - removes the extra terms computed in the SparseGP approximation
            - computes the likelihood gradients wrt the true precision.
        """
        # NOTE the true precison is now 'true_precision' not 'precision'
        if self.likelihood.is_heteroscedastic:

            # Compute generalized FITC's diagonal term of the covariance
            self.Lmi, info = linalg.lapack.flapack.dtrtrs(self.Lm, np.eye(self.num_inducing), lower=1)
            Lmipsi1 = np.dot(self.Lmi, self.psi1)
            self.Qnn = np.dot(Lmipsi1.T, Lmipsi1)
            # self.Kmmi, Lm, Lmi, Kmm_logdet = pdinv(self.Kmm)
            # self.Qnn = mdot(self.psi1.T,self.Kmmi,self.psi1)
            # a = kj
            self.Diag0 = self.psi0 - np.diag(self.Qnn)
            Iplus_Dprod_i = 1. / (1. + self.Diag0 * self.true_precision.flatten())
            self.Diag = self.Diag0 * Iplus_Dprod_i

            self.P = Iplus_Dprod_i[:, None] * self.psi1.T
            self.RPT0 = np.dot(self.Lmi, self.psi1)
            self.L = np.linalg.cholesky(np.eye(self.num_inducing) + np.dot(self.RPT0, ((1. - Iplus_Dprod_i) / self.Diag0)[:, None] * self.RPT0.T))
            self.R, info = linalg.lapack.dtrtrs(self.L, self.Lmi, lower=1)
            self.RPT = np.dot(self.R, self.P.T)
            self.Sigma = np.diag(self.Diag) + np.dot(self.RPT.T, self.RPT)
            self.w = self.Diag * self.likelihood.v_tilde
            self.Gamma = np.dot(self.R.T, np.dot(self.RPT, self.likelihood.v_tilde))
            self.mu = self.w + np.dot(self.P, self.Gamma)

            # Remove extra term from dL_dpsi1
<<<<<<< HEAD
            self.dL_dpsi1 -= mdot(self.Lmi.T, Lmipsi1 * self.likelihood.precision.flatten().reshape(1, self.N))
            # self.Kmmi, Lm, Lmi, Kmm_logdet = pdinv(self.Kmm)
            # self.dL_dpsi1 -= mdot(self.Kmmi,self.psi1*self.likelihood.precision.flatten().reshape(1,self.N)) #dB
=======
            self.dL_dpsi1 -= mdot(self.Lmi.T,Lmipsi1*self.likelihood.precision.flatten().reshape(1,self.num_data))
            #self.Kmmi, Lm, Lmi, Kmm_logdet = pdinv(self.Kmm)
            #self.dL_dpsi1 -= mdot(self.Kmmi,self.psi1*self.likelihood.precision.flatten().reshape(1,self.num_data)) #dB
>>>>>>> 527586a0

            #########333333
            # self.Bi, self.LB, self.LBi, self.B_logdet = pdinv(self.B)
            #########333333



        else:
            raise NotImplementedError, "homoscedastic fitc not implemented"
            # Remove extra term from dL_dpsi1
            # self.dL_dpsi1 += -mdot(self.Kmmi,self.psi1*self.likelihood.precision) #dB

        sf = self.scale_factor
        sf2 = sf ** 2

        # Remove extra term from dL_dKmm
        self.dL_dKmm += 0.5 * self.input_dim * mdot(self.Lmi.T, self.A, self.Lmi) * sf2 # dB
        self.dL_dpsi0 = None

        # the partial derivative vector for the likelihood
        if self.likelihood.Nparams == 0:
            self.partial_for_likelihood = None
        elif self.likelihood.is_heteroscedastic:
            raise NotImplementedError, "heteroscedastic derivates not implemented"
        else:
            raise NotImplementedError, "homoscedastic derivatives not implemented"
<<<<<<< HEAD
            # likelihood is not heterscedatic
            # self.partial_for_likelihood =   - 0.5 * self.N*self.input_dim*self.likelihood.precision + 0.5 * np.sum(np.square(self.likelihood.Y))*self.likelihood.precision**2
            # self.partial_for_likelihood += 0.5 * self.input_dim * trace_dot(self.Bi,self.A)*self.likelihood.precision
            # self.partial_for_likelihood += self.likelihood.precision*(0.5*trace_dot(self.psi2_beta_scaled,self.E*sf2) - np.trace(self.Cpsi1VVpsi1))
        # TODO partial derivative vector for the likelihood not implemented
=======
            #likelihood is not heterscedatic
            #self.partial_for_likelihood =   - 0.5 * self.num_data*self.input_dim*self.likelihood.precision + 0.5 * np.sum(np.square(self.likelihood.Y))*self.likelihood.precision**2
            #self.partial_for_likelihood += 0.5 * self.input_dim * trace_dot(self.Bi,self.A)*self.likelihood.precision
            #self.partial_for_likelihood += self.likelihood.precision*(0.5*trace_dot(self.psi2_beta_scaled,self.E*sf2) - np.trace(self.Cpsi1VVpsi1))
        #TODO partial derivative vector for the likelihood not implemented
>>>>>>> 527586a0

    def dL_dtheta(self):
        """
        Compute and return the derivative of the log marginal likelihood wrt the parameters of the kernel
        """
        dL_dtheta = self.kern.dK_dtheta(self.dL_dKmm, self.Z)
        if self.has_uncertain_inputs:
            raise NotImplementedError, "heteroscedatic derivates not implemented"
        else:
            # NOTE in SparseGP this would include the gradient wrt psi0
            dL_dtheta += self.kern.dK_dtheta(self.dL_dpsi1, self.Z, self.X)
        return dL_dtheta


    def log_likelihood(self):
        """ Compute the (lower bound on the) log marginal likelihood """
        sf2 = self.scale_factor ** 2
        if self.likelihood.is_heteroscedastic:
<<<<<<< HEAD
            A = -0.5 * self.N * self.input_dim * np.log(2.*np.pi) + 0.5 * np.sum(np.log(self.likelihood.precision)) - 0.5 * np.sum(self.V * self.likelihood.Y)
        else:
            A = -0.5 * self.N * self.input_dim * (np.log(2.*np.pi) + np.log(self.likelihood._variance)) - 0.5 * self.likelihood.precision * self.likelihood.trYYT
        C = -self.input_dim * (np.sum(np.log(np.diag(self.LB))) + 0.5 * self.num_inducing * np.log(sf2))
        # C = -0.5*self.input_dim * (self.B_logdet + self.num_inducing*np.log(sf2))
        D = 0.5 * np.sum(np.square(self._LBi_Lmi_psi1V))
        # self.Cpsi1VVpsi1 = np.dot(self.Cpsi1V,self.psi1V.T)
        # D_ = 0.5*np.trace(self.Cpsi1VVpsi1)
        return A + C + D
=======
            A = -0.5*self.num_data*self.input_dim*np.log(2.*np.pi) +0.5*np.sum(np.log(self.likelihood.precision)) -0.5*np.sum(self.V*self.likelihood.Y)
        else:
            A = -0.5*self.num_data*self.input_dim*(np.log(2.*np.pi) + np.log(self.likelihood._variance)) -0.5*self.likelihood.precision*self.likelihood.trYYT
        C = -self.input_dim * (np.sum(np.log(np.diag(self.LB))) + 0.5*self.num_inducing*np.log(sf2))
        #C = -0.5*self.input_dim * (self.B_logdet + self.num_inducing*np.log(sf2))
        D = 0.5*np.sum(np.square(self._LBi_Lmi_psi1V))
        #self.Cpsi1VVpsi1 = np.dot(self.Cpsi1V,self.psi1V.T)
        #D_ = 0.5*np.trace(self.Cpsi1VVpsi1)
        return A+C+D
>>>>>>> 527586a0

    def _raw_predict(self, Xnew, which_parts, full_cov=False):
        if self.likelihood.is_heteroscedastic:
            """
            Make a prediction for the generalized FITC model

            Arguments
            ---------
            X : Input prediction data - Nx1 numpy array (floats)
            """
            # q(u|f) = N(u| R0i*mu_u*f, R0i*C*R0i.T)

            # Ci = I + (RPT0)Di(RPT0).T
            # C = I - [RPT0] * (input_dim+[RPT0].T*[RPT0])^-1*[RPT0].T
            #   = I - [RPT0] * (input_dim + self.Qnn)^-1 * [RPT0].T
            #   = I - [RPT0] * (U*U.T)^-1 * [RPT0].T
            #   = I - V.T * V
            U = np.linalg.cholesky(np.diag(self.Diag0) + self.Qnn)
            V, info = linalg.lapack.dtrtrs(U, self.RPT0.T, lower=1)
            C = np.eye(self.num_inducing) - np.dot(V.T, V)
            mu_u = np.dot(C, self.RPT0) * (1. / self.Diag0[None, :])
            # self.C = C
            # self.RPT0 = np.dot(self.R0,self.Knm.T) P0.T
            # self.mu_u = mu_u
            # self.U = U
            # q(u|y) = N(u| R0i*mu_H,R0i*Sigma_H*R0i.T)
            mu_H = np.dot(mu_u, self.mu)
            self.mu_H = mu_H
            Sigma_H = C + np.dot(mu_u, np.dot(self.Sigma, mu_u.T))
            # q(f_star|y) = N(f_star|mu_star,sigma2_star)
            Kx = self.kern.K(self.Z, Xnew, which_parts=which_parts)
            KR0T = np.dot(Kx.T, self.Lmi.T)
            mu_star = np.dot(KR0T, mu_H)
            if full_cov:
                Kxx = self.kern.K(Xnew, which_parts=which_parts)
                var = Kxx + np.dot(KR0T, np.dot(Sigma_H - np.eye(self.num_inducing), KR0T.T))
            else:
                Kxx = self.kern.Kdiag(Xnew, which_parts=which_parts)
                Kxx_ = self.kern.K(Xnew, which_parts=which_parts) # TODO: RA, is this line needed?
                var_ = Kxx_ + np.dot(KR0T, np.dot(Sigma_H - np.eye(self.num_inducing), KR0T.T)) # TODO: RA, is this line needed?
                var = (Kxx + np.sum(KR0T.T * np.dot(Sigma_H - np.eye(self.num_inducing), KR0T.T), 0))[:, None]
            return mu_star[:, None], var
        else:
            raise NotImplementedError, "homoscedastic fitc not implemented"
            """
            Kx = self.kern.K(self.Z, Xnew)
            mu = mdot(Kx.T, self.C/self.scale_factor, self.psi1V)
            if full_cov:
                Kxx = self.kern.K(Xnew)
                var = Kxx - mdot(Kx.T, (self.Kmmi - self.C/self.scale_factor**2), Kx) #NOTE this won't work for plotting
            else:
                Kxx = self.kern.Kdiag(Xnew)
                var = Kxx - np.sum(Kx*np.dot(self.Kmmi - self.C/self.scale_factor**2, Kx),0)
            return mu,var[:,None]
            """<|MERGE_RESOLUTION|>--- conflicted
+++ resolved
@@ -101,15 +101,9 @@
             self.mu = self.w + np.dot(self.P, self.Gamma)
 
             # Remove extra term from dL_dpsi1
-<<<<<<< HEAD
-            self.dL_dpsi1 -= mdot(self.Lmi.T, Lmipsi1 * self.likelihood.precision.flatten().reshape(1, self.N))
-            # self.Kmmi, Lm, Lmi, Kmm_logdet = pdinv(self.Kmm)
-            # self.dL_dpsi1 -= mdot(self.Kmmi,self.psi1*self.likelihood.precision.flatten().reshape(1,self.N)) #dB
-=======
-            self.dL_dpsi1 -= mdot(self.Lmi.T,Lmipsi1*self.likelihood.precision.flatten().reshape(1,self.num_data))
+            self.dL_dpsi1 -= mdot(self.Lmi.T,Lmipsi1 * self.likelihood.precision.flatten().reshape(1,self.num_data))
             #self.Kmmi, Lm, Lmi, Kmm_logdet = pdinv(self.Kmm)
             #self.dL_dpsi1 -= mdot(self.Kmmi,self.psi1*self.likelihood.precision.flatten().reshape(1,self.num_data)) #dB
->>>>>>> 527586a0
 
             #########333333
             # self.Bi, self.LB, self.LBi, self.B_logdet = pdinv(self.B)
@@ -136,19 +130,11 @@
             raise NotImplementedError, "heteroscedastic derivates not implemented"
         else:
             raise NotImplementedError, "homoscedastic derivatives not implemented"
-<<<<<<< HEAD
-            # likelihood is not heterscedatic
-            # self.partial_for_likelihood =   - 0.5 * self.N*self.input_dim*self.likelihood.precision + 0.5 * np.sum(np.square(self.likelihood.Y))*self.likelihood.precision**2
-            # self.partial_for_likelihood += 0.5 * self.input_dim * trace_dot(self.Bi,self.A)*self.likelihood.precision
-            # self.partial_for_likelihood += self.likelihood.precision*(0.5*trace_dot(self.psi2_beta_scaled,self.E*sf2) - np.trace(self.Cpsi1VVpsi1))
-        # TODO partial derivative vector for the likelihood not implemented
-=======
             #likelihood is not heterscedatic
             #self.partial_for_likelihood =   - 0.5 * self.num_data*self.input_dim*self.likelihood.precision + 0.5 * np.sum(np.square(self.likelihood.Y))*self.likelihood.precision**2
             #self.partial_for_likelihood += 0.5 * self.input_dim * trace_dot(self.Bi,self.A)*self.likelihood.precision
             #self.partial_for_likelihood += self.likelihood.precision*(0.5*trace_dot(self.psi2_beta_scaled,self.E*sf2) - np.trace(self.Cpsi1VVpsi1))
         #TODO partial derivative vector for the likelihood not implemented
->>>>>>> 527586a0
 
     def dL_dtheta(self):
         """
@@ -167,17 +153,6 @@
         """ Compute the (lower bound on the) log marginal likelihood """
         sf2 = self.scale_factor ** 2
         if self.likelihood.is_heteroscedastic:
-<<<<<<< HEAD
-            A = -0.5 * self.N * self.input_dim * np.log(2.*np.pi) + 0.5 * np.sum(np.log(self.likelihood.precision)) - 0.5 * np.sum(self.V * self.likelihood.Y)
-        else:
-            A = -0.5 * self.N * self.input_dim * (np.log(2.*np.pi) + np.log(self.likelihood._variance)) - 0.5 * self.likelihood.precision * self.likelihood.trYYT
-        C = -self.input_dim * (np.sum(np.log(np.diag(self.LB))) + 0.5 * self.num_inducing * np.log(sf2))
-        # C = -0.5*self.input_dim * (self.B_logdet + self.num_inducing*np.log(sf2))
-        D = 0.5 * np.sum(np.square(self._LBi_Lmi_psi1V))
-        # self.Cpsi1VVpsi1 = np.dot(self.Cpsi1V,self.psi1V.T)
-        # D_ = 0.5*np.trace(self.Cpsi1VVpsi1)
-        return A + C + D
-=======
             A = -0.5*self.num_data*self.input_dim*np.log(2.*np.pi) +0.5*np.sum(np.log(self.likelihood.precision)) -0.5*np.sum(self.V*self.likelihood.Y)
         else:
             A = -0.5*self.num_data*self.input_dim*(np.log(2.*np.pi) + np.log(self.likelihood._variance)) -0.5*self.likelihood.precision*self.likelihood.trYYT
@@ -186,8 +161,7 @@
         D = 0.5*np.sum(np.square(self._LBi_Lmi_psi1V))
         #self.Cpsi1VVpsi1 = np.dot(self.Cpsi1V,self.psi1V.T)
         #D_ = 0.5*np.trace(self.Cpsi1VVpsi1)
-        return A+C+D
->>>>>>> 527586a0
+        return A + C + D
 
     def _raw_predict(self, Xnew, which_parts, full_cov=False):
         if self.likelihood.is_heteroscedastic:
@@ -206,7 +180,7 @@
             #   = I - [RPT0] * (U*U.T)^-1 * [RPT0].T
             #   = I - V.T * V
             U = np.linalg.cholesky(np.diag(self.Diag0) + self.Qnn)
-            V, info = linalg.lapack.dtrtrs(U, self.RPT0.T, lower=1)
+            V, info = linalg.flapack.dtrtrs(U, self.RPT0.T, lower=1)
             C = np.eye(self.num_inducing) - np.dot(V.T, V)
             mu_u = np.dot(C, self.RPT0) * (1. / self.Diag0[None, :])
             # self.C = C
