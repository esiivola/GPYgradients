--- conflicted
+++ resolved
@@ -134,9 +134,6 @@
         d3lik_dlink3 = 2*y/(link_f)**3
         return d3lik_dlink3
 
-<<<<<<< HEAD
-    def samples(self, gp):
-=======
     def conditional_mean(self,gp):
         """
         The mean of the random variable conditioned on one value of the GP
@@ -150,7 +147,6 @@
         return self.gp_link.transf(gp)
 
     def samples(self, gp, Y_metadata=None):
->>>>>>> a3287c38
         """
         Returns a set of samples of observations based on a given value of the latent variable.
 
