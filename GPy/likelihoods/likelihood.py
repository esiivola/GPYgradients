# Copyright (c) 2012-2014 The GPy authors (see AUTHORS.txt)
# Licensed under the BSD 3-clause license (see LICENSE.txt)

import numpy as np
from scipy import stats,special
import scipy as sp
import link_functions
from ..util.misc import chain_1, chain_2, chain_3
from scipy.integrate import quad
import warnings
from ..core.parameterization import Parameterized

class Likelihood(Parameterized):
    """
    Likelihood base class, used to defing p(y|f).

    All instances use _inverse_ link functions, which can be swapped out. It is
    expected that inheriting classes define a default inverse link function

    To use this class, inherit and define missing functionality.

    Inheriting classes *must* implement:
       pdf_link : a bound method which turns the output of the link function into the pdf
       logpdf_link : the logarithm of the above

    To enable use with EP, inheriting classes *must* define:
       TODO: a suitable derivative function for any parameters of the class
    It is also desirable to define:
       moments_match_ep : a function to compute the EP moments If this isn't defined, the moments will be computed using 1D quadrature.

    To enable use with Laplace approximation, inheriting classes *must* define:
       Some derivative functions *AS TODO*

    For exact Gaussian inference, define *JH TODO*

    """
<<<<<<< HEAD
    def __init__(self):
        Parameterized.__init__(self)
        self.dZ_dK = 0
=======
    def __init__(self, gp_link, name):
        super(Likelihood, self).__init__(name)
        assert isinstance(gp_link,link_functions.GPTransformation), "gp_link is not a valid GPTransformation."
        self.gp_link = gp_link
        self.log_concave = False

    def _gradients(self,partial):
        return np.zeros(0)

    def update_gradients(self, partial):
        if self.size > 0:
            raise NotImplementedError('Must be implemented for likelihoods with parameters to be optimized')

    def _preprocess_values(self,Y):
        """
        In case it is needed, this function assess the output values or makes any pertinent transformation on them.

        :param Y: observed output
        :type Y: Nx1 numpy.darray

        """
        return Y

    def conditional_mean(self, gp):
        """
        The mean of the random variable conditioned on one value of the GP
        """
        raise NotImplementedError

    def conditional_variance(self, gp):
        """
        The variance of the random variable conditioned on one value of the GP
        """
        raise NotImplementedError

    def log_predictive_density(self, y_test, mu_star, var_star):
        """
        Calculation of the log predictive density

        .. math:
            p(y_{*}|D) = p(y_{*}|f_{*})p(f_{*}|\mu_{*}\\sigma^{2}_{*})

        :param y_test: test observations (y_{*})
        :type y_test: (Nx1) array
        :param mu_star: predictive mean of gaussian p(f_{*}|mu_{*}, var_{*})
        :type mu_star: (Nx1) array
        :param var_star: predictive variance of gaussian p(f_{*}|mu_{*}, var_{*})
        :type var_star: (Nx1) array
        """
        assert y_test.shape==mu_star.shape
        assert y_test.shape==var_star.shape
        assert y_test.shape[1] == 1
        def integral_generator(y, m, v):
            """Generate a function which can be integrated to give p(Y*|Y) = int p(Y*|f*)p(f*|Y) df*"""
            def f(f_star):
                return self.pdf(f_star, y)*np.exp(-(1./(2*v))*np.square(m-f_star))
            return f

        scaled_p_ystar, accuracy = zip(*[quad(integral_generator(y, m, v), -np.inf, np.inf) for y, m, v in zip(y_test.flatten(), mu_star.flatten(), var_star.flatten())])
        scaled_p_ystar = np.array(scaled_p_ystar).reshape(-1,1)
        p_ystar = scaled_p_ystar/np.sqrt(2*np.pi*var_star)
        return np.log(p_ystar)

    def _moments_match_ep(self,obs,tau,v):
        """
        Calculation of moments using quadrature

        :param obs: observed output
        :param tau: cavity distribution 1st natural parameter (precision)
        :param v: cavity distribution 2nd natural paramenter (mu*precision)
        """
        #Compute first integral for zeroth moment.
        #NOTE constant np.sqrt(2*pi/tau) added at the end of the function
        mu = v/tau
        def int_1(f):
            return self.pdf(f, obs)*np.exp(-0.5*tau*np.square(mu-f))
        z_scaled, accuracy = quad(int_1, -np.inf, np.inf)

        #Compute second integral for first moment
        def int_2(f):
            return f*self.pdf(f, obs)*np.exp(-0.5*tau*np.square(mu-f))
        mean, accuracy = quad(int_2, -np.inf, np.inf)
        mean /= z_scaled

        #Compute integral for variance
        def int_3(f):
            return (f**2)*self.pdf(f, obs)*np.exp(-0.5*tau*np.square(mu-f))
        Ef2, accuracy = quad(int_3, -np.inf, np.inf)
        Ef2 /= z_scaled
        variance = Ef2 - mean**2

        #Add constant to the zeroth moment
        #NOTE: this constant is not needed in the other moments because it cancells out.
        z = z_scaled/np.sqrt(2*np.pi/tau)

        return z, mean, variance

    def variational_expectations(self, Y, m, v, gh_points=None):
        """
        Use Gauss-Hermite Quadrature to compute 

           E_p(f) [ log p(y|f) ]
           d/dm E_p(f) [ log p(y|f) ]
           d/dv E_p(f) [ log p(y|f) ]

        where p(f) is a Gaussian with mean m and variance v. The shapes of Y, m and v should match.

        if no gh_points are passed, we construct them using defualt options
        """

        if gh_points is None:
            gh_x, gh_w = np.polynomial.hermite.hermgauss(12)
        else:
            gh_x, gh_w = gh_points

        shape = m.shape
        m,v,Y = m.flatten(), v.flatten(), Y.flatten()

        #make a grid of points
        X = gh_x[None,:]*np.sqrt(2.*v[:,None]) + m[:,None]

        #evaluate the likelhood for the grid. First ax indexes the data (and mu, var) and the second indexes the grid.
        # broadcast needs to be handled carefully. 
        logp = self.logpdf(X,Y[:,None])
        dlogp_dx = self.dlogpdf_df(X, Y[:,None])
        d2logp_dx2 = self.d2logpdf_df2(X, Y[:,None])

        #clipping for numerical stability
        logp = np.clip(logp,-1e6,1e6)
        dlogp_dx = np.clip(dlogp_dx,-1e6,1e6)
        d2logp_dx2 = np.clip(d2logp_dx2,-1e6,1e6)

        #average over the gird to get derivatives of the Gaussian's parameters
        F = np.dot(logp, gh_w)
        dF_dm = np.dot(dlogp_dx, gh_w)
        dF_dv = np.dot(d2logp_dx2, gh_w)/2.

        if np.any(np.isnan(dF_dv)) or np.any(np.isinf(dF_dv)):
            stop
        if np.any(np.isnan(dF_dm)) or np.any(np.isinf(dF_dm)):
            stop

        return F.reshape(*shape), dF_dm.reshape(*shape), dF_dv.reshape(*shape)




    def predictive_mean(self, mu, variance, Y_metadata=None):
        """
        Quadrature calculation of the predictive mean: E(Y_star|Y) = E( E(Y_star|f_star, Y) )

        :param mu: mean of posterior
        :param sigma: standard deviation of posterior

        """
        #conditional_mean: the edpected value of y given some f, under this likelihood
        def int_mean(f,m,v):
            p = np.exp(-(0.5/v)*np.square(f - m))
            #If p is zero then conditional_mean will overflow
            if p < 1e-10:
                return 0.
            else:
                return self.conditional_mean(f)*p
        scaled_mean = [quad(int_mean, -np.inf, np.inf,args=(mj,s2j))[0] for mj,s2j in zip(mu,variance)]
        mean = np.array(scaled_mean)[:,None] / np.sqrt(2*np.pi*(variance))

        return mean

    def _conditional_mean(self, f):
        """Quadrature calculation of the conditional mean: E(Y_star|f)"""
        raise NotImplementedError, "implement this function to make predictions"

    def predictive_variance(self, mu,variance, predictive_mean=None, Y_metadata=None):
        """
        Approximation to the predictive variance: V(Y_star)
>>>>>>> 4fd05439

        The following variance decomposition is used:
        V(Y_star) = E( V(Y_star|f_star) ) + V( E(Y_star|f_star) )

        :param mu: mean of posterior
        :param sigma: standard deviation of posterior
        :predictive_mean: output's predictive mean, if None _predictive_mean function will be called.

        """
        #sigma2 = sigma**2
        normalizer = np.sqrt(2*np.pi*variance)

        # E( V(Y_star|f_star) )
        def int_var(f,m,v):
            p = np.exp(-(0.5/v)*np.square(f - m))
            #If p is zero then conditional_variance will overflow
            if p < 1e-10:
                return 0.
            else:
                return self.conditional_variance(f)*p
        scaled_exp_variance = [quad(int_var, -np.inf, np.inf,args=(mj,s2j))[0] for mj,s2j in zip(mu,variance)]
        exp_var = np.array(scaled_exp_variance)[:,None] / normalizer

        #V( E(Y_star|f_star) ) =  E( E(Y_star|f_star)**2 ) - E( E(Y_star|f_star) )**2

        #E( E(Y_star|f_star) )**2
        if predictive_mean is None:
            predictive_mean = self.predictive_mean(mu,variance)
        predictive_mean_sq = predictive_mean**2

        #E( E(Y_star|f_star)**2 )
        def int_pred_mean_sq(f,m,v,predictive_mean_sq):
            p = np.exp(-(0.5/v)*np.square(f - m))
            #If p is zero then conditional_mean**2 will overflow
            if p < 1e-10:
                return 0.
            else:
                return self.conditional_mean(f)**2*p

        scaled_exp_exp2 = [quad(int_pred_mean_sq, -np.inf, np.inf,args=(mj,s2j,pm2j))[0] for mj,s2j,pm2j in zip(mu,variance,predictive_mean_sq)]
        exp_exp2 = np.array(scaled_exp_exp2)[:,None] / normalizer

        var_exp = exp_exp2 - predictive_mean_sq

        # V(Y_star) = E[ V(Y_star|f_star) ] + V[ E(Y_star|f_star) ]
        # V(Y_star) = E[ V(Y_star|f_star) ] + E(Y_star**2|f_star) - E[Y_star|f_star]**2
        return exp_var + var_exp

    def pdf_link(self, inv_link_f, y, Y_metadata=None):
        raise NotImplementedError

    def logpdf_link(self, inv_link_f, y, Y_metadata=None):
        raise NotImplementedError

    def dlogpdf_dlink(self, inv_link_f, y, Y_metadata=None):
        raise NotImplementedError

    def d2logpdf_dlink2(self, inv_link_f, y, Y_metadata=None):
        raise NotImplementedError

    def d3logpdf_dlink3(self, inv_link_f, y, Y_metadata=None):
        raise NotImplementedError

<<<<<<< HEAD
    def fit_full(self, K):
        """
        No approximations needed by default
        """
        pass

    def restart(self):
        """
        No need to restart if not an approximation
        """
        pass
=======
    def dlogpdf_link_dtheta(self, inv_link_f, y, Y_metadata=None):
        raise NotImplementedError
>>>>>>> 4fd05439

    def dlogpdf_dlink_dtheta(self, inv_link_f, y, Y_metadata=None):
        raise NotImplementedError

<<<<<<< HEAD
    def predictive_values(self, mu, var):
        raise NotImplementedError

    def log_predictive_density(self, y_test, mu_star, var_star):
        """
        Calculation of the predictive density

        .. math:
            p(y_{*}|D) = p(y_{*}|f_{*})p(f_{*}|\mu_{*}\\sigma^{2}_{*})

        :param y_test: test observations (y_{*})
        :type y_test: (Nx1) array
        :param mu_star: predictive mean of gaussian p(f_{*}|mu_{*}, var_{*})
        :type mu_star: (Nx1) array
        :param var_star: predictive variance of gaussian p(f_{*}|mu_{*}, var_{*})
        :type var_star: (Nx1) array
=======
    def d2logpdf_dlink2_dtheta(self, inv_link_f, y, Y_metadata=None):
        raise NotImplementedError

    def pdf(self, f, y, Y_metadata=None):
        """
        Evaluates the link function link(f) then computes the likelihood (pdf) using it

        .. math:
            p(y|\\lambda(f))

        :param f: latent variables f
        :type f: Nx1 array
        :param y: data
        :type y: Nx1 array
        :param Y_metadata: Y_metadata which is not used in student t distribution - not used
        :returns: likelihood evaluated for this point
        :rtype: float
        """
        inv_link_f = self.gp_link.transf(f)
        return self.pdf_link(inv_link_f, y, Y_metadata=Y_metadata)

    def logpdf(self, f, y, Y_metadata=None):
        """
        Evaluates the link function link(f) then computes the log likelihood (log pdf) using it

        .. math:
            \\log p(y|\\lambda(f))

        :param f: latent variables f
        :type f: Nx1 array
        :param y: data
        :type y: Nx1 array
        :param Y_metadata: Y_metadata which is not used in student t distribution - not used
        :returns: log likelihood evaluated for this point
        :rtype: float
        """
        inv_link_f = self.gp_link.transf(f)
        return self.logpdf_link(inv_link_f, y, Y_metadata=Y_metadata)

    def dlogpdf_df(self, f, y, Y_metadata=None):
        """
        Evaluates the link function link(f) then computes the derivative of log likelihood using it
        Uses the Faa di Bruno's formula for the chain rule

        .. math::
            \\frac{d\\log p(y|\\lambda(f))}{df} = \\frac{d\\log p(y|\\lambda(f))}{d\\lambda(f)}\\frac{d\\lambda(f)}{df}

        :param f: latent variables f
        :type f: Nx1 array
        :param y: data
        :type y: Nx1 array
        :param Y_metadata: Y_metadata which is not used in student t distribution - not used
        :returns: derivative of log likelihood evaluated for this point
        :rtype: 1xN array
        """
        inv_link_f = self.gp_link.transf(f)
        dlogpdf_dlink = self.dlogpdf_dlink(inv_link_f, y, Y_metadata=Y_metadata)
        dlink_df = self.gp_link.dtransf_df(f)
        return chain_1(dlogpdf_dlink, dlink_df)

    def d2logpdf_df2(self, f, y, Y_metadata=None):
        """
        Evaluates the link function link(f) then computes the second derivative of log likelihood using it
        Uses the Faa di Bruno's formula for the chain rule

        .. math::
            \\frac{d^{2}\\log p(y|\\lambda(f))}{df^{2}} = \\frac{d^{2}\\log p(y|\\lambda(f))}{d^{2}\\lambda(f)}\\left(\\frac{d\\lambda(f)}{df}\\right)^{2} + \\frac{d\\log p(y|\\lambda(f))}{d\\lambda(f)}\\frac{d^{2}\\lambda(f)}{df^{2}}

        :param f: latent variables f
        :type f: Nx1 array
        :param y: data
        :type y: Nx1 array
        :param Y_metadata: Y_metadata which is not used in student t distribution - not used
        :returns: second derivative of log likelihood evaluated for this point (diagonal only)
        :rtype: 1xN array
        """
        inv_link_f = self.gp_link.transf(f)
        d2logpdf_dlink2 = self.d2logpdf_dlink2(inv_link_f, y, Y_metadata=Y_metadata)
        dlink_df = self.gp_link.dtransf_df(f)
        dlogpdf_dlink = self.dlogpdf_dlink(inv_link_f, y, Y_metadata=Y_metadata)
        d2link_df2 = self.gp_link.d2transf_df2(f)
        return chain_2(d2logpdf_dlink2, dlink_df, dlogpdf_dlink, d2link_df2)

    def d3logpdf_df3(self, f, y, Y_metadata=None):
        """
        Evaluates the link function link(f) then computes the third derivative of log likelihood using it
        Uses the Faa di Bruno's formula for the chain rule

        .. math::
            \\frac{d^{3}\\log p(y|\\lambda(f))}{df^{3}} = \\frac{d^{3}\\log p(y|\\lambda(f)}{d\\lambda(f)^{3}}\\left(\\frac{d\\lambda(f)}{df}\\right)^{3} + 3\\frac{d^{2}\\log p(y|\\lambda(f)}{d\\lambda(f)^{2}}\\frac{d\\lambda(f)}{df}\\frac{d^{2}\\lambda(f)}{df^{2}} + \\frac{d\\log p(y|\\lambda(f)}{d\\lambda(f)}\\frac{d^{3}\\lambda(f)}{df^{3}}

        :param f: latent variables f
        :type f: Nx1 array
        :param y: data
        :type y: Nx1 array
        :param Y_metadata: Y_metadata which is not used in student t distribution - not used
        :returns: third derivative of log likelihood evaluated for this point
        :rtype: float
        """
        inv_link_f = self.gp_link.transf(f)
        d3logpdf_dlink3 = self.d3logpdf_dlink3(inv_link_f, y, Y_metadata=Y_metadata)
        dlink_df = self.gp_link.dtransf_df(f)
        d2logpdf_dlink2 = self.d2logpdf_dlink2(inv_link_f, y, Y_metadata=Y_metadata)
        d2link_df2 = self.gp_link.d2transf_df2(f)
        dlogpdf_dlink = self.dlogpdf_dlink(inv_link_f, y, Y_metadata=Y_metadata)
        d3link_df3 = self.gp_link.d3transf_df3(f)
        return chain_3(d3logpdf_dlink3, dlink_df, d2logpdf_dlink2, d2link_df2, dlogpdf_dlink, d3link_df3)

    def dlogpdf_dtheta(self, f, y, Y_metadata=None):
        """
        TODO: Doc strings
        """
        if self.size > 0:
            inv_link_f = self.gp_link.transf(f)
            return self.dlogpdf_link_dtheta(inv_link_f, y, Y_metadata=Y_metadata)
        else:
            # There are no parameters so return an empty array for derivatives
            return np.zeros([1, 0])

    def dlogpdf_df_dtheta(self, f, y, Y_metadata=None):
        """
        TODO: Doc strings
        """
        if self.size > 0:
            inv_link_f = self.gp_link.transf(f)
            dlink_df = self.gp_link.dtransf_df(f)
            dlogpdf_dlink_dtheta = self.dlogpdf_dlink_dtheta(inv_link_f, y, Y_metadata=Y_metadata)
            return chain_1(dlogpdf_dlink_dtheta, dlink_df)
        else:
            # There are no parameters so return an empty array for derivatives
            return np.zeros([f.shape[0], 0])

    def d2logpdf_df2_dtheta(self, f, y, Y_metadata=None):
        """
        TODO: Doc strings
        """
        if self.size > 0:
            inv_link_f = self.gp_link.transf(f)
            dlink_df = self.gp_link.dtransf_df(f)
            d2link_df2 = self.gp_link.d2transf_df2(f)
            d2logpdf_dlink2_dtheta = self.d2logpdf_dlink2_dtheta(inv_link_f, y, Y_metadata=Y_metadata)
            dlogpdf_dlink_dtheta = self.dlogpdf_dlink_dtheta(inv_link_f, y, Y_metadata=Y_metadata)
            return chain_2(d2logpdf_dlink2_dtheta, dlink_df, dlogpdf_dlink_dtheta, d2link_df2)
        else:
            # There are no parameters so return an empty array for derivatives
            return np.zeros([f.shape[0], 0])

    def _laplace_gradients(self, f, y, Y_metadata=None):
        dlogpdf_dtheta = self.dlogpdf_dtheta(f, y, Y_metadata=Y_metadata)
        dlogpdf_df_dtheta = self.dlogpdf_df_dtheta(f, y, Y_metadata=Y_metadata)
        d2logpdf_df2_dtheta = self.d2logpdf_df2_dtheta(f, y, Y_metadata=Y_metadata)

        #Parameters are stacked vertically. Must be listed in same order as 'get_param_names'
        # ensure we have gradients for every parameter we want to optimize
        assert len(dlogpdf_dtheta) == self.size #1 x num_param array
        assert dlogpdf_df_dtheta.shape[1] == self.size #f x num_param matrix
        assert d2logpdf_df2_dtheta.shape[1] == self.size #f x num_param matrix

        return dlogpdf_dtheta, dlogpdf_df_dtheta, d2logpdf_df2_dtheta

    def predictive_values(self, mu, var, full_cov=False, Y_metadata=None):
        """
        Compute  mean, variance of the  predictive distibution.

        :param mu: mean of the latent variable, f, of posterior
        :param var: variance of the latent variable, f, of posterior
        :param full_cov: whether to use the full covariance or just the diagonal
        :type full_cov: Boolean
        """

        pred_mean = self.predictive_mean(mu, var, Y_metadata)
        pred_var = self.predictive_variance(mu, var, pred_mean, Y_metadata)

        return pred_mean, pred_var

    def predictive_quantiles(self, mu, var, quantiles, Y_metadata=None):
        #compute the quantiles by sampling!!!
        N_samp = 1000
        s = np.random.randn(mu.shape[0], N_samp)*np.sqrt(var) + mu
        #ss_f = s.flatten()
        #ss_y = self.samples(ss_f, Y_metadata)
        ss_y = self.samples(s, Y_metadata)
        #ss_y = ss_y.reshape(mu.shape[0], N_samp)

        return [np.percentile(ss_y ,q, axis=1)[:,None] for q in quantiles]

    def samples(self, gp, Y_metadata=None):
        """
        Returns a set of samples of observations based on a given value of the latent variable.

        :param gp: latent variable
>>>>>>> 4fd05439
        """
        raise NotImplementedError<|MERGE_RESOLUTION|>--- conflicted
+++ resolved
@@ -34,11 +34,6 @@
     For exact Gaussian inference, define *JH TODO*
 
     """
-<<<<<<< HEAD
-    def __init__(self):
-        Parameterized.__init__(self)
-        self.dZ_dK = 0
-=======
     def __init__(self, gp_link, name):
         super(Likelihood, self).__init__(name)
         assert isinstance(gp_link,link_functions.GPTransformation), "gp_link is not a valid GPTransformation."
@@ -214,7 +209,6 @@
     def predictive_variance(self, mu,variance, predictive_mean=None, Y_metadata=None):
         """
         Approximation to the predictive variance: V(Y_star)
->>>>>>> 4fd05439
 
         The following variance decomposition is used:
         V(Y_star) = E( V(Y_star|f_star) ) + V( E(Y_star|f_star) )
@@ -278,44 +272,12 @@
     def d3logpdf_dlink3(self, inv_link_f, y, Y_metadata=None):
         raise NotImplementedError
 
-<<<<<<< HEAD
-    def fit_full(self, K):
-        """
-        No approximations needed by default
-        """
-        pass
-
-    def restart(self):
-        """
-        No need to restart if not an approximation
-        """
-        pass
-=======
     def dlogpdf_link_dtheta(self, inv_link_f, y, Y_metadata=None):
         raise NotImplementedError
->>>>>>> 4fd05439
 
     def dlogpdf_dlink_dtheta(self, inv_link_f, y, Y_metadata=None):
         raise NotImplementedError
 
-<<<<<<< HEAD
-    def predictive_values(self, mu, var):
-        raise NotImplementedError
-
-    def log_predictive_density(self, y_test, mu_star, var_star):
-        """
-        Calculation of the predictive density
-
-        .. math:
-            p(y_{*}|D) = p(y_{*}|f_{*})p(f_{*}|\mu_{*}\\sigma^{2}_{*})
-
-        :param y_test: test observations (y_{*})
-        :type y_test: (Nx1) array
-        :param mu_star: predictive mean of gaussian p(f_{*}|mu_{*}, var_{*})
-        :type mu_star: (Nx1) array
-        :param var_star: predictive variance of gaussian p(f_{*}|mu_{*}, var_{*})
-        :type var_star: (Nx1) array
-=======
     def d2logpdf_dlink2_dtheta(self, inv_link_f, y, Y_metadata=None):
         raise NotImplementedError
 
@@ -507,6 +469,5 @@
         Returns a set of samples of observations based on a given value of the latent variable.
 
         :param gp: latent variable
->>>>>>> 4fd05439
         """
         raise NotImplementedError