--- conflicted
+++ resolved
@@ -51,13 +51,10 @@
         (including the MAP prior), so we return it here. If your model is not
         probabilistic, just return your *negative* gradient here!
         """
-<<<<<<< HEAD
         #print("objective function grads")
         #print("\nlog_likelihood: {}".format(self._log_likelihood_gradients()))
         #print(self.MultioutputKern.sum.rbf.lengthscale.gradient)
         #print("log prior: {}".format(self._log_prior_gradients()))
-        return -(self._log_likelihood_gradients() + self._log_prior_gradients())
-=======
         return -(self._log_likelihood_gradients() + self._log_prior_gradients())
         
     def CCD(self):
@@ -317,5 +314,4 @@
             #Put in the correct row of the hessian
             H[:,i] = finite_diff
 
-        return H        
->>>>>>> 574c0aec
+        return H        