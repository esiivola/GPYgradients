--- conflicted
+++ resolved
@@ -3,7 +3,7 @@
 # Licensed under the BSD 3-clause license (see LICENSE.txt)
 
 import sys
-from .parameterization import Parameterized
+from parameterization import Parameterized
 import numpy as np
 
 class Mapping(Parameterized):
@@ -25,28 +25,6 @@
     def update_gradients(self, dL_dF, X):
         raise NotImplementedError
 
-<<<<<<< HEAD
-    def plot(self, *args):
-        """
-        Plots the mapping associated with the model.
-          - In one dimension, the function is plotted.
-          - In two dimensions, a contour-plot shows the function
-          - In higher dimensions, we've not implemented this yet !TODO!
-
-        Can plot only part of the data and part of the posterior functions
-        using which_data and which_functions
-
-        This is a convenience function: arguments are passed to
-        GPy.plotting.matplot_dep.models_plots.plot_mapping
-        """
-
-        if "matplotlib" in sys.modules:
-            from ..plotting.matplot_dep import models_plots
-            mapping_plots.plot_mapping(self,*args)
-        else:
-            raise NameError("matplotlib package has not been imported.")
-=======
->>>>>>> 4f0894b6
 
 class Bijective_mapping(Mapping):
     """
@@ -60,74 +38,3 @@
         """Inverse mapping from output domain of the function to the inputs."""
         raise NotImplementedError
 
-<<<<<<< HEAD
-from .model import Model
-
-class Mapping_check_model(Model):
-    """
-    This is a dummy model class used as a base class for checking that the
-    gradients of a given mapping are implemented correctly. It enables
-    checkgradient() to be called independently on each mapping.
-    """
-    def __init__(self, mapping=None, dL_df=None, X=None):
-        num_samples = 20
-        if mapping==None:
-            mapping = GPy.mapping.linear(1, 1)
-        if X==None:
-            X = np.random.randn(num_samples, mapping.input_dim)
-        if dL_df==None:
-            dL_df = np.ones((num_samples, mapping.output_dim))
-
-        self.mapping=mapping
-        self.X = X
-        self.dL_df = dL_df
-        self.num_params = self.mapping.num_params
-        Model.__init__(self)
-
-
-    def _get_params(self):
-        return self.mapping._get_params()
-
-    def _get_param_names(self):
-        return self.mapping._get_param_names()
-
-    def _set_params(self, x):
-        self.mapping._set_params(x)
-
-    def log_likelihood(self):
-        return (self.dL_df*self.mapping.f(self.X)).sum()
-
-    def _log_likelihood_gradients(self):
-        raise NotImplementedError("This needs to be implemented to use the Mapping_check_model class.")
-
-class Mapping_check_df_dtheta(Mapping_check_model):
-    """This class allows gradient checks for the gradient of a mapping with respect to parameters. """
-    def __init__(self, mapping=None, dL_df=None, X=None):
-        Mapping_check_model.__init__(self,mapping=mapping,dL_df=dL_df, X=X)
-
-    def _log_likelihood_gradients(self):
-        return self.mapping.df_dtheta(self.dL_df, self.X)
-
-
-class Mapping_check_df_dX(Mapping_check_model):
-    """This class allows gradient checks for the gradient of a mapping with respect to X. """
-    def __init__(self, mapping=None, dL_df=None, X=None):
-        Mapping_check_model.__init__(self,mapping=mapping,dL_df=dL_df, X=X)
-
-        if dL_df==None:
-            dL_df = np.ones((self.X.shape[0],self.mapping.output_dim))
-        self.num_params = self.X.shape[0]*self.mapping.input_dim
-
-    def _log_likelihood_gradients(self):
-        return self.mapping.df_dX(self.dL_df, self.X).flatten()
-
-    def _get_param_names(self):
-        return ['X_'  +str(i) + ','+str(j) for j in range(self.X.shape[1]) for i in range(self.X.shape[0])]
-
-    def _get_params(self):
-        return self.X.flatten()
-
-    def _set_params(self, x):
-        self.X=x.reshape(self.X.shape)
-=======
->>>>>>> 4f0894b6
