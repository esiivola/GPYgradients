--- conflicted
+++ resolved
@@ -30,12 +30,8 @@
         raise NotImplementedError
 
     def df_dtheta(self, dL_df, X):
-<<<<<<< HEAD
-        """The gradient of the outputs of the multi-layer perceptron with respect to each of the parameters.
-=======
         """The gradient of the outputs of the mapping with respect to each of the parameters.
 
->>>>>>> 4fd05439
         :param dL_df: gradient of the objective with respect to the function.
         :type dL_df: ndarray (num_data x output_dim)
         :param X: input locations where the function is evaluated.
@@ -43,20 +39,11 @@
         :returns: Matrix containing gradients with respect to parameters of each output for each input data.
         :rtype: ndarray (num_params length)
         """
-<<<<<<< HEAD
-=======
 
->>>>>>> 4fd05439
         raise NotImplementedError
 
     def plot(self, *args):
         """
-<<<<<<< HEAD
-
-        Plot the mapping.
-
-=======
->>>>>>> 4fd05439
         Plots the mapping associated with the model.
           - In one dimension, the function is plotted.
           - In two dimensions, a contour-plot shows the function
@@ -75,17 +62,6 @@
         else:
             raise NameError, "matplotlib package has not been imported."
 
-<<<<<<< HEAD
-        elif self.X.shape[1] == 2:
-            resolution = resolution or 50
-            Xnew, _, _, xmin, xmax = x_frame2D(self.X, plot_limits, resolution)
-            x, y = np.linspace(xmin[0], xmax[0], resolution), np.linspace(xmin[1], xmax[1], resolution)
-            f = self.predict(Xnew, which_parts=which_parts)
-            m = m.reshape(resolution, resolution).T
-            ax.contour(x, y, f, levels, vmin=m.min(), vmax=m.max(), cmap=pb.cm.jet) # @UndefinedVariable
-            ax.set_xlim(xmin[0], xmax[0])
-            ax.set_ylim(xmin[1], xmax[1])
-=======
 class Bijective_mapping(Mapping):
     """
     This is a mapping that is bijective, i.e. you can go from X to f and
@@ -93,7 +69,6 @@
     """
     def __init__(self, input_dim, output_dim, name='bijective_mapping'):
         super(Bijective_apping, self).__init__(name=name)
->>>>>>> 4fd05439
 
     def g(self, f):
         """Inverse mapping from output domain of the function to the inputs."""
