# Copyright (c) 2012, GPy authors (see AUTHORS.txt).
# Licensed under the BSD 3-clause license (see LICENSE.txt)


import numpy as np
from .domains import _POSITIVE,_NEGATIVE, _BOUNDED
import weakref

import sys

_exp_lim_val = np.finfo(np.float64).max
_lim_val = 36.0
epsilon = np.finfo(np.float64).resolution

#===============================================================================
# Fixing constants
__fixed__ = "fixed"
FIXED = False
UNFIXED = True
#===============================================================================


class Transformation(object):
    domain = None
    _instance = None
    def __new__(cls, *args, **kwargs):
        if not cls._instance or cls._instance.__class__ is not cls:
            cls._instance = super(Transformation, cls).__new__(cls, *args, **kwargs)
        return cls._instance
    def f(self, opt_param):
        raise NotImplementedError
    def finv(self, model_param):
        raise NotImplementedError
    def log_jacobian(self, model_param):
        """
        compute the log of the jacobian of f, evaluated at f(x)= model_param
        """
        raise NotImplementedError
    def log_jacobian_grad(self, model_param):
        """
        compute the drivative of the log of the jacobian of f, evaluated at f(x)= model_param
        """
        raise NotImplementedError
    def gradfactor(self, model_param, dL_dmodel_param):
        """ df(opt_param)_dopt_param evaluated at self.f(opt_param)=model_param, times the gradient dL_dmodel_param,

        i.e.:
        define

        .. math::

            \frac{\frac{\partial L}{\partial f}\left(\left.\partial f(x)}{\partial x}\right|_{x=f^{-1}(f)\right)}
        """
        raise NotImplementedError
    def gradfactor_non_natural(self, model_param, dL_dmodel_param):
        return self.gradfactor(model_param, dL_dmodel_param)
    def initialize(self, f):
        """ produce a sensible initial value for f(x)"""
        raise NotImplementedError
    def plot(self, xlabel=r'transformed $\theta$', ylabel=r'$\theta$', axes=None, *args,**kw):
        assert "matplotlib" in sys.modules, "matplotlib package has not been imported."
        import matplotlib.pyplot as plt
        from ...plotting.matplot_dep import base_plots
        x = np.linspace(-8,8)
        base_plots.meanplot(x, self.f(x), *args, ax=axes, **kw)
        axes = plt.gca()
        axes.set_xlabel(xlabel)
        axes.set_ylabel(ylabel)
    def __str__(self):
        raise NotImplementedError
    def __repr__(self):
        return self.__class__.__name__

class Logexp(Transformation):
    domain = _POSITIVE
    def f(self, x):
        return np.where(x>_lim_val, x, np.log1p(np.exp(np.clip(x, -_lim_val, _lim_val)))) + epsilon
        #raises overflow warning: return np.where(x>_lim_val, x, np.log(1. + np.exp(x)))
    def finv(self, f):
        return np.where(f>_lim_val, f, np.log(np.exp(f+1e-20) - 1.))
    def gradfactor(self, f, df):
        return np.einsum('i,i->i', df, np.where(f>_lim_val, 1., 1. - np.exp(-f)))
    def initialize(self, f):
        if np.any(f < 0.):
            print("Warning: changing parameters to satisfy constraints")
        return np.abs(f)
    def log_jacobian(self, model_param):
        return np.where(model_param>_lim_val, model_param, np.log(np.exp(model_param+1e-20) - 1.)) - model_param
    def log_jacobian_grad(self, model_param):
        return 1./(np.exp(model_param)-1.)
    def __str__(self):
        return '+ve'

class Exponent(Transformation):
    domain = _POSITIVE
    def f(self, x):
        return np.where(x<_lim_val, np.where(x>-_lim_val, np.exp(x), np.exp(-_lim_val)), np.exp(_lim_val))
    def finv(self, x):
        return np.log(x)
    def gradfactor(self, f, df):
        return np.einsum('i,i->i', df, f)
    def initialize(self, f):
        if np.any(f < 0.):
            print("Warning: changing parameters to satisfy constraints")
        return np.abs(f)
    def log_jacobian(self, model_param):
        return np.log(model_param)
    def log_jacobian_grad(self, model_param):
        return 1./model_param
    def __str__(self):
        return '+ve'



class NormalTheta(Transformation):
    "Do not use, not officially supported!"
    _instances = []
    def __new__(cls, mu_indices=None, var_indices=None):
        "Do not use, not officially supported!"
        if cls._instances:
            cls._instances[:] = [instance for instance in cls._instances if instance()]
            for instance in cls._instances:
                if np.all(instance().mu_indices==mu_indices, keepdims=False) and np.all(instance().var_indices==var_indices, keepdims=False):
                    return instance()
        o = super(Transformation, cls).__new__(cls, mu_indices, var_indices)
        cls._instances.append(weakref.ref(o))
        return cls._instances[-1]()

    def __init__(self, mu_indices, var_indices):
        self.mu_indices = mu_indices
        self.var_indices = var_indices

    def f(self, theta):
        # In here abs is only a trick to make sure the numerics are ok.
        # The variance will never go below zero, but at initialization we need to make sure
        # that the values are ok
        # Before:
        theta[self.var_indices] = np.abs(-.5/theta[self.var_indices])
        #theta[self.var_indices] = np.exp(-.5/theta[self.var_indices])
        theta[self.mu_indices] *= theta[self.var_indices]
        return theta # which is now {mu, var}

    def finv(self, muvar):
        # before:
        varp = muvar[self.var_indices]
        muvar[self.mu_indices] /= varp
        muvar[self.var_indices] = -.5/varp
        #muvar[self.var_indices] = -.5/np.log(varp)

        return muvar # which is now {theta1, theta2}

    def gradfactor(self, muvar, dmuvar):
        mu = muvar[self.mu_indices]
        var = muvar[self.var_indices]
        #=======================================================================
        # theta gradients
        # This works and the gradient checks!
        dmuvar[self.mu_indices] *= var
        dmuvar[self.var_indices] *= 2*(var)**2
        dmuvar[self.var_indices] += 2*dmuvar[self.mu_indices]*mu
        #=======================================================================

        return dmuvar # which is now the gradient multiplicator for {theta1, theta2}

    def initialize(self, f):
        if np.any(f[self.var_indices] < 0.):
            print("Warning: changing parameters to satisfy constraints")
            f[self.var_indices] = np.abs(f[self.var_indices])
        return f

    def __str__(self):
        return "theta"

    def __getstate__(self):
        return [self.mu_indices, self.var_indices]

    def __setstate__(self, state):
        self.mu_indices = state[0]
        self.var_indices = state[1]

class NormalNaturalAntti(NormalTheta):
    "Do not use, not officially supported!"
    _instances = []
    def __new__(cls, mu_indices=None, var_indices=None):
        "Do not use, not officially supported!"
        if cls._instances:
            cls._instances[:] = [instance for instance in cls._instances if instance()]
            for instance in cls._instances:
                if np.all(instance().mu_indices==mu_indices, keepdims=False) and np.all(instance().var_indices==var_indices, keepdims=False):
                    return instance()
        o = super(Transformation, cls).__new__(cls, mu_indices, var_indices)
        cls._instances.append(weakref.ref(o))
        return cls._instances[-1]()

    def __init__(self, mu_indices, var_indices):
        self.mu_indices = mu_indices
        self.var_indices = var_indices

    def gradfactor(self, muvar, dmuvar):
        mu = muvar[self.mu_indices]
        var = muvar[self.var_indices]

        #=======================================================================
        # theta gradients
        # This works and the gradient checks!
        dmuvar[self.mu_indices] *= var
        dmuvar[self.var_indices] *= 2*var**2#np.einsum('i,i,i,i->i', dmuvar[self.var_indices], [2], var, var)
        #=======================================================================

        return dmuvar # which is now the gradient multiplicator

    def initialize(self, f):
        if np.any(f[self.var_indices] < 0.):
            print("Warning: changing parameters to satisfy constraints")
            f[self.var_indices] = np.abs(f[self.var_indices])
        return f

    def __str__(self):
        return "natantti"

class NormalEta(Transformation):
    "Do not use, not officially supported!"
    _instances = []
    def __new__(cls, mu_indices=None, var_indices=None):
        "Do not use, not officially supported!"
        if cls._instances:
            cls._instances[:] = [instance for instance in cls._instances if instance()]
            for instance in cls._instances:
                if np.all(instance().mu_indices==mu_indices, keepdims=False) and np.all(instance().var_indices==var_indices, keepdims=False):
                    return instance()
        o = super(Transformation, cls).__new__(cls, mu_indices, var_indices)
        cls._instances.append(weakref.ref(o))
        return cls._instances[-1]()

    def __init__(self, mu_indices, var_indices):
        self.mu_indices = mu_indices
        self.var_indices = var_indices

    def f(self, theta):
        theta[self.var_indices] = np.abs(theta[self.var_indices] - theta[self.mu_indices]**2)
        return theta # which is now {mu, var}

    def finv(self, muvar):
        muvar[self.var_indices] += muvar[self.mu_indices]**2
        return muvar # which is now {eta1, eta2}

    def gradfactor(self, muvar, dmuvar):
        mu = muvar[self.mu_indices]
        #=======================================================================
        # Lets try natural gradients instead: Not working with bfgs... try stochastic!
        dmuvar[self.mu_indices] -= 2*mu*dmuvar[self.var_indices]
        #=======================================================================
        return dmuvar # which is now the gradient multiplicator

    def initialize(self, f):
        if np.any(f[self.var_indices] < 0.):
            print("Warning: changing parameters to satisfy constraints")
            f[self.var_indices] = np.abs(f[self.var_indices])
        return f

    def __str__(self):
        return "eta"

class NormalNaturalThroughTheta(NormalTheta):
    "Do not use, not officially supported!"
    _instances = []
    def __new__(cls, mu_indices=None, var_indices=None):
        "Do not use, not officially supported!"
        if cls._instances:
            cls._instances[:] = [instance for instance in cls._instances if instance()]
            for instance in cls._instances:
                if np.all(instance().mu_indices==mu_indices, keepdims=False) and np.all(instance().var_indices==var_indices, keepdims=False):
                    return instance()
        o = super(Transformation, cls).__new__(cls, mu_indices, var_indices)
        cls._instances.append(weakref.ref(o))
        return cls._instances[-1]()

    def __init__(self, mu_indices, var_indices):
        self.mu_indices = mu_indices
        self.var_indices = var_indices

    def gradfactor(self, muvar, dmuvar):
        mu = muvar[self.mu_indices]
        var = muvar[self.var_indices]

        #=======================================================================
        # This is just eta direction:
        dmuvar[self.mu_indices] -= 2*mu*dmuvar[self.var_indices]
        #=======================================================================

        #=======================================================================
        # This is by going through theta fully and then going into eta direction:
        #dmu = dmuvar[self.mu_indices]
        #dmuvar[self.var_indices] += dmu*mu*(var + 4/var)
        #=======================================================================
        return dmuvar # which is now the gradient multiplicator

    def gradfactor_non_natural(self, muvar, dmuvar):
        mu = muvar[self.mu_indices]
        var = muvar[self.var_indices]
        #=======================================================================
        # theta gradients
        # This works and the gradient checks!
        dmuvar[self.mu_indices] *= var
        dmuvar[self.var_indices] *= 2*(var)**2
        dmuvar[self.var_indices] += 2*dmuvar[self.mu_indices]*mu
        #=======================================================================

        return dmuvar # which is now the gradient multiplicator for {theta1, theta2}

    def __str__(self):
        return "natgrad"


class NormalNaturalWhooot(NormalTheta):
    "Do not use, not officially supported!"
    _instances = []
    def __new__(cls, mu_indices=None, var_indices=None):
        "Do not use, not officially supported!"
        if cls._instances:
            cls._instances[:] = [instance for instance in cls._instances if instance()]
            for instance in cls._instances:
                if np.all(instance().mu_indices==mu_indices, keepdims=False) and np.all(instance().var_indices==var_indices, keepdims=False):
                    return instance()
        o = super(Transformation, cls).__new__(cls, mu_indices, var_indices)
        cls._instances.append(weakref.ref(o))
        return cls._instances[-1]()

    def __init__(self, mu_indices, var_indices):
        self.mu_indices = mu_indices
        self.var_indices = var_indices

    def gradfactor(self, muvar, dmuvar):
        #mu = muvar[self.mu_indices]
        #var = muvar[self.var_indices]

        #=======================================================================
        # This is just eta direction:
        #dmuvar[self.mu_indices] -= 2*mu*dmuvar[self.var_indices]
        #=======================================================================

        #=======================================================================
        # This is by going through theta fully and then going into eta direction:
        #dmu = dmuvar[self.mu_indices]
        #dmuvar[self.var_indices] += dmu*mu*(var + 4/var)
        #=======================================================================
        return dmuvar # which is now the gradient multiplicator

    def __str__(self):
        return "natgrad"

class NormalNaturalThroughEta(NormalEta):
    "Do not use, not officially supported!"
    _instances = []
    def __new__(cls, mu_indices=None, var_indices=None):
        "Do not use, not officially supported!"
        if cls._instances:
            cls._instances[:] = [instance for instance in cls._instances if instance()]
            for instance in cls._instances:
                if np.all(instance().mu_indices==mu_indices, keepdims=False) and np.all(instance().var_indices==var_indices, keepdims=False):
                    return instance()
        o = super(Transformation, cls).__new__(cls, mu_indices, var_indices)
        cls._instances.append(weakref.ref(o))
        return cls._instances[-1]()

    def __init__(self, mu_indices, var_indices):
        self.mu_indices = mu_indices
        self.var_indices = var_indices

    def gradfactor(self, muvar, dmuvar):
        mu = muvar[self.mu_indices]
        var = muvar[self.var_indices]
        #=======================================================================
        # theta gradients
        # This works and the gradient checks!
        dmuvar[self.mu_indices] *= var
        dmuvar[self.var_indices] *= 2*(var)**2
        dmuvar[self.var_indices] += 2*dmuvar[self.mu_indices]*mu
        #=======================================================================
        return dmuvar

    def __str__(self):
        return "natgrad"


class LogexpNeg(Transformation):
    domain = _POSITIVE
    def f(self, x):
        return np.where(x>_lim_val, -x, -np.log(1. + np.exp(np.clip(x, -np.inf, _lim_val))))
        #raises overflow warning: return np.where(x>_lim_val, x, np.log(1. + np.exp(x)))
    def finv(self, f):
        return np.where(f>_lim_val, 0, np.log(np.exp(-f) - 1.))
    def gradfactor(self, f, df):
        return np.einsum('i,i->i', df, np.where(f>_lim_val, -1, -1 + np.exp(-f)))
    def initialize(self, f):
        if np.any(f < 0.):
            print("Warning: changing parameters to satisfy constraints")
        return np.abs(f)
    def __str__(self):
        return '+ve'


class NegativeLogexp(Transformation):
    domain = _NEGATIVE
    logexp = Logexp()
    def f(self, x):
        return -self.logexp.f(x)  # np.log(1. + np.exp(x))
    def finv(self, f):
        return self.logexp.finv(-f)  # np.log(np.exp(-f) - 1.)
    def gradfactor(self, f, df):
        return np.einsum('i,i->i', df, -self.logexp.gradfactor(-f))
    def initialize(self, f):
        return -self.logexp.initialize(f)  # np.abs(f)
    def __str__(self):
        return '-ve'

class LogexpClipped(Logexp):
    max_bound = 1e100
    min_bound = 1e-10
    log_max_bound = np.log(max_bound)
    log_min_bound = np.log(min_bound)
    domain = _POSITIVE
    _instances = []
    def __new__(cls, lower=1e-6, *args, **kwargs):
        if cls._instances:
            cls._instances[:] = [instance for instance in cls._instances if instance()]
            for instance in cls._instances:
                if instance().lower == lower:
                    return instance()
        o = super(Transformation, cls).__new__(cls, lower, *args, **kwargs)
        cls._instances.append(weakref.ref(o))
        return cls._instances[-1]()
    def __init__(self, lower=1e-6):
        self.lower = lower
    def f(self, x):
        exp = np.exp(np.clip(x, self.log_min_bound, self.log_max_bound))
        f = np.log(1. + exp)
#         if np.isnan(f).any():
#             import ipdb;ipdb.set_trace()
        return np.clip(f, self.min_bound, self.max_bound)
    def finv(self, f):
        return np.log(np.exp(f - 1.))
    def gradfactor(self, f, df):
        ef = np.exp(f) # np.clip(f, self.min_bound, self.max_bound))
        gf = (ef - 1.) / ef
        return np.einsum('i,i->i', df, gf) # np.where(f < self.lower, 0, gf)
    def initialize(self, f):
        if np.any(f < 0.):
            print("Warning: changing parameters to satisfy constraints")
        return np.abs(f)
    def __str__(self):
        return '+ve_c'

class NegativeExponent(Exponent):
    domain = _NEGATIVE
    def f(self, x):
        return -Exponent.f(x)
    def finv(self, f):
        return Exponent.finv(-f)
    def gradfactor(self, f, df):
        return np.einsum('i,i->i', df, f)
    def initialize(self, f):
        return -Exponent.initialize(f) #np.abs(f)
    def __str__(self):
        return '-ve'

class Square(Transformation):
    domain = _POSITIVE
    def f(self, x):
        return x ** 2
    def finv(self, x):
        return np.sqrt(x)
    def gradfactor(self, f, df):
        return np.einsum('i,i->i', df, 2 * np.sqrt(f))
    def initialize(self, f):
        return np.abs(f)
    def __str__(self):
        return '+sq'

class Logistic(Transformation):
    domain = _BOUNDED
    _instances = []
    def __new__(cls, lower=1e-6, upper=1e-6, *args, **kwargs):
        if cls._instances:
            cls._instances[:] = [instance for instance in cls._instances if instance()]
            for instance in cls._instances:
                if instance().lower == lower and instance().upper == upper:
                    return instance()
        newfunc = super(Transformation, cls).__new__
        if newfunc is object.__new__:
<<<<<<< HEAD
            o = newfunc(cls)
=======
            o = newfunc(cls)  
>>>>>>> 4aa4a298
        else:
            o = newfunc(cls, lower, upper, *args, **kwargs)
        cls._instances.append(weakref.ref(o))
        return cls._instances[-1]()
    def __init__(self, lower, upper):
        assert lower < upper
        self.lower, self.upper = float(lower), float(upper)
        self.difference = self.upper - self.lower
    def f(self, x):
        if (x<-300.).any():
            x = x.copy()
            x[x<-300.] = -300.
        return self.lower + self.difference / (1. + np.exp(-x))
    def finv(self, f):
        return np.log(np.clip(f - self.lower, 1e-10, np.inf) / np.clip(self.upper - f, 1e-10, np.inf))
    def gradfactor(self, f, df):
        return np.einsum('i,i->i', df, (f - self.lower) * (self.upper - f) / self.difference)
    def initialize(self, f):
        if np.any(np.logical_or(f < self.lower, f > self.upper)):
            print("Warning: changing parameters to satisfy constraints")
        #return np.where(np.logical_or(f < self.lower, f > self.upper), self.f(f * 0.), f)
        #FIXME: Max, zeros_like right?
        return np.where(np.logical_or(f < self.lower, f > self.upper), self.f(np.zeros_like(f)), f)
    def __str__(self):
        return '{},{}'.format(self.lower, self.upper)

<|MERGE_RESOLUTION|>--- conflicted
+++ resolved
@@ -488,11 +488,7 @@
                     return instance()
         newfunc = super(Transformation, cls).__new__
         if newfunc is object.__new__:
-<<<<<<< HEAD
-            o = newfunc(cls)
-=======
             o = newfunc(cls)  
->>>>>>> 4aa4a298
         else:
             o = newfunc(cls, lower, upper, *args, **kwargs)
         cls._instances.append(weakref.ref(o))
