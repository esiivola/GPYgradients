# Copyright (c) 2012-2014, Max Zwiessele.
# Licensed under the BSD 3-clause license (see LICENSE.txt)

from __future__ import print_function
import numpy as np
import sys
import time

def exponents(fnow, current_grad):
    exps = [np.abs(np.float(fnow)), current_grad]
    return np.sign(exps) * np.log10(exps).astype(int)

class VerboseOptimization(object):
    def __init__(self, model, opt, maxiters, verbose=False, current_iteration=0, ipython_notebook=True):
        self.verbose = verbose
        if self.verbose:
            self.model = model
            self.iteration = current_iteration
            self.p_iter = self.iteration
            self.maxiters = maxiters
            self.len_maxiters = len(str(maxiters))
            self.opt_name = opt.opt_name
            self.model.add_observer(self, self.print_status)
            self.status = 'running'

            self.update()

            try:
                from IPython.display import display
                from IPython.html.widgets import FloatProgressWidget, HTMLWidget, ContainerWidget
                self.text = HTMLWidget()
                self.progress = FloatProgressWidget()
                self.model_show = HTMLWidget()
                self.ipython_notebook = ipython_notebook
            except:
                # Not in Ipython notebook
                self.ipython_notebook = False

            if self.ipython_notebook:
                self.text.set_css('width', '100%')
                #self.progress.set_css('width', '100%')

                left_col = ContainerWidget(children = [self.progress, self.text])
                right_col = ContainerWidget(children = [self.model_show])
                hor_align = ContainerWidget(children = [left_col, right_col])

                display(hor_align)

                left_col.set_css({
                         'padding': '2px',
                         'width': "100%",
                         })

                right_col.set_css({
                         'padding': '2px',
                         })

                hor_align.set_css({
                         'width': "100%",
                         })

                hor_align.remove_class('vbox')
                hor_align.add_class('hbox')

                left_col.add_class("box-flex1")
                right_col.add_class('box-flex0')

                #self.text.add_class('box-flex2')
                #self.progress.add_class('box-flex1')
            else:
                self.exps = exponents(self.fnow, self.current_gradient)
                print('Running {} Code:'.format(self.opt_name))
                print(' {3:7s}   {0:{mi}s}   {1:11s}    {2:11s}'.format("i", "f", "|g|", "secs", mi=self.len_maxiters))

    def __enter__(self):
        self.start = time.time()
        return self

    def print_out(self):
        if self.ipython_notebook:
            names_vals = [['optimizer', "{:s}".format(self.opt_name)],
                          ['runtime [s]', "{:> g}".format(time.time()-self.start)],
                          ['evaluation', "{:>0{l}}".format(self.iteration, l=self.len_maxiters)],
                          ['objective', "{: > 12.3E}".format(self.fnow)],
                          ['||gradient||', "{: >+12.3E}".format(float(self.current_gradient))],
                          ['status', "{:s}".format(self.status)],
                      ]
            #message = "Lik:{:5.3E} Grad:{:5.3E} Lik:{:5.3E} Len:{!s}".format(float(m.log_likelihood()), np.einsum('i,i->', grads, grads), float(m.likelihood.variance), " ".join(["{:3.2E}".format(l) for l in m.kern.lengthscale.values]))
            html_begin = """<style type="text/css">
    .tg-opt  {font-family:"Courier New", Courier, monospace !important;padding:2px 3px;word-break:normal;border-collapse:collapse;border-spacing:0;border-color:#DCDCDC;margin:0px auto;width:100%;}
    .tg-opt td{font-family:"Courier New", Courier, monospace !important;font-weight:bold;color:#444;background-color:#F7FDFA;border-style:solid;border-width:1px;overflow:hidden;word-break:normal;border-color:#DCDCDC;}
    .tg-opt th{font-family:"Courier New", Courier, monospace !important;font-weight:normal;color:#fff;background-color:#26ADE4;border-style:solid;border-width:1px;overflow:hidden;word-break:normal;border-color:#DCDCDC;}
    .tg-opt .tg-left{font-family:"Courier New", Courier, monospace !important;font-weight:normal;text-align:left;}
    .tg-opt .tg-right{font-family:"Courier New", Courier, monospace !important;font-weight:normal;text-align:right;}
    </style>
    <table class="tg-opt">"""
            html_end = "</table>"
            html_body = ""
            for name, val in names_vals:
                html_body += "<tr>"
                html_body += "<td class='tg-left'>{}</td>".format(name)
                html_body += "<td class='tg-right'>{}</td>".format(val)
                html_body += "</tr>"
            self.text.value = html_begin + html_body + html_end
            self.progress.value = 100*(self.iteration+1)/self.maxiters
            self.model_show.value = self.model._repr_html_()
        else:
            n_exps = exponents(self.fnow, self.current_gradient)
            if self.iteration - self.p_iter >= 20 * np.random.rand():
                a = self.iteration >= self.p_iter * 2.78
                b = np.any(n_exps < self.exps)
                if a or b:
                    self.p_iter = self.iteration
                    print('')
                if b:
                    self.exps = n_exps
            print('\r', end=' ')
            print('{3:> 7.2g}  {0:>0{mi}g}  {1:> 12e}  {2:> 12e}'.format(self.iteration, float(self.fnow), float(self.current_gradient), time.time()-self.start, mi=self.len_maxiters), end=' ') # print 'Iteration:', iteration, ' Objective:', fnow, '  Scale:', beta, '\r',
            sys.stdout.flush()

    def print_status(self, me, which=None):
        self.update()

        #sys.stdout.write(" "*len(self.message))
        self.print_out()

        self.iteration += 1

    def update(self):
        self.fnow = self.model.objective_function()
        if self.model.obj_grads is not None:
            grad = self.model.obj_grads
            self.current_gradient = np.dot(grad, grad)
        else:
            self.current_gradient = np.nan

    def finish(self, opt):
        self.status = opt.status

    def __exit__(self, type, value, traceback):
        if self.verbose:
            self.stop = time.time()
            self.model.remove_observer(self)
            self.print_out()

            if not self.ipython_notebook:
<<<<<<< HEAD
                print()
                print('Optimization finished in {0:.5g} Seconds'.format(self.stop-self.start))
                print()
=======
                print ''
                print 'Optimization finished in {0:.5g} Seconds'.format(self.stop-self.start)
                print 'Optimization status: {0:.5g}'.format(self.status)
                print
>>>>>>> b6162142
<|MERGE_RESOLUTION|>--- conflicted
+++ resolved
@@ -144,13 +144,7 @@
             self.print_out()
 
             if not self.ipython_notebook:
-<<<<<<< HEAD
                 print()
                 print('Optimization finished in {0:.5g} Seconds'.format(self.stop-self.start))
-                print()
-=======
-                print ''
-                print 'Optimization finished in {0:.5g} Seconds'.format(self.stop-self.start)
-                print 'Optimization status: {0:.5g}'.format(self.status)
-                print
->>>>>>> b6162142
+		print('Optimization status: {0:.5g}'.format(self.status))             
+		print()